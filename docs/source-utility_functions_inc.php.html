<!DOCTYPE html>
<html>
    <head>
        <meta charset="utf-8">
        <meta name="viewport" content="width=device-width, initial-scale=1, shrink-to-fit=no">
        <meta name="mobile-web-app-capable" content="yes">
        <meta name="apple-mobile-web-app-capable" content="yes">

        <link rel="stylesheet" href="resources/bootstrap.min.css">
        <link rel="stylesheet" href="resources/style.css">
        <link rel="stylesheet" href="resources/jquery.iviewer.css">

        <title>
            Source Code: utility_functions_inc.php - SmartFactory Library
        </title>
    </head>

    <body>
        <div id="navigation">
    <div class="container">
        <div class="row">
            <div class="col-md-12">
                <nav class="navbar">
                    <ul class="nav navbar-nav">
                        
                        
                        <li>
                            <a href="index.html" class="">
                                Overview
                            </a>
                        </li>
                        
                        <li>
                            <a href="classes.html" class="">
                                Classes
                            </a>
                        </li>
                        
                        <li>
                            <a href="interfaces.html" class="">
                                Interfaces
                            </a>
                        </li>
                        
                        <li>
                            <a href="functions.html" class="">
                                Functions
                            </a>
                        </li>
                        
                        <li>
                            <a href="structure.html" class="">
                                Structure
                            </a>
                        </li>
                        

                    </ul>

                    <form id="search" class="pull-right">
                        <input type="text" name="q" class="form-control text" placeholder="Search class, function or namespace">
                    </form>
                </nav>
            </div>
        </div>
    </div>
</div>

        
        <div id="breadcrumbs">
    <div class="container">
        <div class="row">
            <div class="col-md-12">
            
                
                
                <ol class="breadcrumb pull-left">
                        
                        
 

                        <li class="active"></li>
                </ol>
                
            </div>
        </div>
    </div>
</div>

        
        <div class="container">
            <div class="row">
                <div class="col-md-12">
                    <h2>Source Code: utility_functions_inc.php</h2>

<div id="source"><pre class="code"><code><span class="line" id="1">  1: </span><span class="xlang">&lt;?php</span>
<span class="line" id="2">  2: </span><span class="php-comment">/**
</span><span class="line" id="3">  3: </span><span class="php-comment"> * This file contains utility functions.
</span><span class="line" id="4">  4: </span><span class="php-comment"> *
</span><span class="line" id="5">  5: </span><span class="php-comment"> * @author Oleg Schildt
</span><span class="line" id="6">  6: </span><span class="php-comment"> *
</span><span class="line" id="7">  7: </span><span class="php-comment"> * @package Utility Functions
</span><span class="line" id="8">  8: </span><span class="php-comment"> */</span>
<span class="line" id="9">  9: </span>
<span class="line" id="10"> 10: </span><span class="php-keyword1">namespace</span> SmartFactory;
<span class="line" id="11"> 11: </span>
<span class="line" id="12"> 12: </span><span class="php-comment">/**
</span><span class="line" id="13"> 13: </span><span class="php-comment"> * Checks whether the array $array is associative.
</span><span class="line" id="14"> 14: </span><span class="php-comment"> *
</span><span class="line" id="15"> 15: </span><span class="php-comment"> * @param array &amp;$array
</span><span class="line" id="16"> 16: </span><span class="php-comment"> * Array to be checked.
</span><span class="line" id="17"> 17: </span><span class="php-comment"> *
</span><span class="line" id="18"> 18: </span><span class="php-comment"> * @return boolean
</span><span class="line" id="19"> 19: </span><span class="php-comment"> * Returns true if the array is associative, otherwise false.
</span><span class="line" id="20"> 20: </span><span class="php-comment"> *
</span><span class="line" id="21"> 21: </span><span class="php-comment"> * @author Oleg Schildt
</span><span class="line" id="22"> 22: </span><span class="php-comment"> */</span>
<span class="line" id="23"> 23: </span><span class="php-keyword1">function</span> is_associative(&amp;<span class="php-var">$array</span>)
<span class="line" id="24"> 24: </span>{
<span class="line" id="25"> 25: </span>    <span class="php-keyword1">if</span> (!<span class="php-keyword2">is_array</span>(<span class="php-var">$array</span>) || <span class="php-keyword1">empty</span>(<span class="php-var">$array</span>)) {
<span class="line" id="26"> 26: </span>        <span class="php-keyword1">return</span> <span class="php-keyword1">false</span>;
<span class="line" id="27"> 27: </span>    }
<span class="line" id="28"> 28: </span>    
<span class="line" id="29"> 29: </span>    <span class="php-var">$keys</span> = <span class="php-keyword2">array_keys</span>(<span class="php-var">$array</span>);
<span class="line" id="30"> 30: </span>    
<span class="line" id="31"> 31: </span>    <span class="php-keyword1">return</span> <span class="php-keyword2">array_keys</span>(<span class="php-var">$keys</span>) !== <span class="php-var">$keys</span>;
<span class="line" id="32"> 32: </span>} <span class="php-comment">// is_associative</span>
<span class="line" id="33"> 33: </span>
<span class="line" id="34"> 34: </span><span class="php-comment">/**
</span><span class="line" id="35"> 35: </span><span class="php-comment"> * Checks whether the session is cmd client or web.
</span><span class="line" id="36"> 36: </span><span class="php-comment"> *
</span><span class="line" id="37"> 37: </span><span class="php-comment"> * @return boolean
</span><span class="line" id="38"> 38: </span><span class="php-comment"> * Returns true if the session is web, otherwise false.
</span><span class="line" id="39"> 39: </span><span class="php-comment"> *
</span><span class="line" id="40"> 40: </span><span class="php-comment"> * @author Oleg Schildt
</span><span class="line" id="41"> 41: </span><span class="php-comment"> */</span>
<span class="line" id="42"> 42: </span><span class="php-keyword1">function</span> is_web()
<span class="line" id="43"> 43: </span>{
<span class="line" id="44"> 44: </span>    <span class="php-keyword1">return</span> <span class="php-keyword2">http_response_code</span>() !== <span class="php-keyword1">false</span>;
<span class="line" id="45"> 45: </span>} <span class="php-comment">// is_web</span>
<span class="line" id="46"> 46: </span>
<span class="line" id="47"> 47: </span><span class="php-comment">/**
</span><span class="line" id="48"> 48: </span><span class="php-comment"> * Defines the common prefix of two strings.
</span><span class="line" id="49"> 49: </span><span class="php-comment"> *
</span><span class="line" id="50"> 50: </span><span class="php-comment"> * @param string $s1
</span><span class="line" id="51"> 51: </span><span class="php-comment"> * First string to be checked.
</span><span class="line" id="52"> 52: </span><span class="php-comment"> *
</span><span class="line" id="53"> 53: </span><span class="php-comment"> * @param string $s2
</span><span class="line" id="54"> 54: </span><span class="php-comment"> * Second string to be checked.
</span><span class="line" id="55"> 55: </span><span class="php-comment"> *
</span><span class="line" id="56"> 56: </span><span class="php-comment"> * @param int $max
</span><span class="line" id="57"> 57: </span><span class="php-comment"> * The maximal number of charactes to check.
</span><span class="line" id="58"> 58: </span><span class="php-comment"> *
</span><span class="line" id="59"> 59: </span><span class="php-comment"> * @return string
</span><span class="line" id="60"> 60: </span><span class="php-comment"> * Returns the common prefix of the passed strings.
</span><span class="line" id="61"> 61: </span><span class="php-comment"> *
</span><span class="line" id="62"> 62: </span><span class="php-comment"> * @author Oleg Schildt
</span><span class="line" id="63"> 63: </span><span class="php-comment"> */</span>
<span class="line" id="64"> 64: </span><span class="php-keyword1">function</span> common_prefix(<span class="php-var">$s1</span>, <span class="php-var">$s2</span>, <span class="php-var">$max</span> = <span class="php-num">1000</span>)
<span class="line" id="65"> 65: </span>{
<span class="line" id="66"> 66: </span>    <span class="php-var">$prefix</span> = <span class="php-quote">&quot;&quot;</span>;
<span class="line" id="67"> 67: </span>    
<span class="line" id="68"> 68: </span>    <span class="php-var">$l1</span> = <span class="php-keyword2">strlen</span>(<span class="php-var">$s1</span>);
<span class="line" id="69"> 69: </span>    <span class="php-var">$l2</span> = <span class="php-keyword2">strlen</span>(<span class="php-var">$s2</span>);
<span class="line" id="70"> 70: </span>    
<span class="line" id="71"> 71: </span>    <span class="php-keyword1">for</span> (<span class="php-var">$i</span> = <span class="php-num">0</span>; <span class="php-var">$i</span> &lt; <span class="php-var">$max</span>; <span class="php-var">$i</span>++) {
<span class="line" id="72"> 72: </span>        <span class="php-keyword1">if</span> (<span class="php-var">$i</span> &gt;= <span class="php-var">$l1</span> || <span class="php-var">$i</span> &gt;= <span class="php-var">$l2</span>) {
<span class="line" id="73"> 73: </span>            <span class="php-keyword1">break</span>;
<span class="line" id="74"> 74: </span>        }
<span class="line" id="75"> 75: </span>        
<span class="line" id="76"> 76: </span>        <span class="php-keyword1">if</span> (<span class="php-var">$s1</span>[<span class="php-var">$i</span>] != <span class="php-var">$s2</span>[<span class="php-var">$i</span>]) {
<span class="line" id="77"> 77: </span>            <span class="php-keyword1">break</span>;
<span class="line" id="78"> 78: </span>        }
<span class="line" id="79"> 79: </span>        
<span class="line" id="80"> 80: </span>        <span class="php-var">$prefix</span> .= <span class="php-var">$s1</span>[<span class="php-var">$i</span>];
<span class="line" id="81"> 81: </span>    }
<span class="line" id="82"> 82: </span>    
<span class="line" id="83"> 83: </span>    <span class="php-keyword1">return</span> <span class="php-var">$prefix</span>;
<span class="line" id="84"> 84: </span>} <span class="php-comment">// common_prefix</span>
<span class="line" id="85"> 85: </span>
<span class="line" id="86"> 86: </span><span class="php-comment">/**
</span><span class="line" id="87"> 87: </span><span class="php-comment"> * Converts the JSON string to an array.
</span><span class="line" id="88"> 88: </span><span class="php-comment"> *
</span><span class="line" id="89"> 89: </span><span class="php-comment"> * It is a wrapper over the system function json_decode. It
</span><span class="line" id="90"> 90: </span><span class="php-comment"> * is introduced to give the ability to overwrite the system
</span><span class="line" id="91"> 91: </span><span class="php-comment"> * function if necessary.
</span><span class="line" id="92"> 92: </span><span class="php-comment"> *
</span><span class="line" id="93"> 93: </span><span class="php-comment"> * @param string &amp;$json
</span><span class="line" id="94"> 94: </span><span class="php-comment"> * Input JSON string.
</span><span class="line" id="95"> 95: </span><span class="php-comment"> *
</span><span class="line" id="96"> 96: </span><span class="php-comment"> * @param array &amp;$array
</span><span class="line" id="97"> 97: </span><span class="php-comment"> * target array.
</span><span class="line" id="98"> 98: </span><span class="php-comment"> *
</span><span class="line" id="99"> 99: </span><span class="php-comment"> * @throws \Exception
</span><span class="line" id="100">100: </span><span class="php-comment"> * It might throw the exception if the JSON cannot be parsed.
</span><span class="line" id="101">101: </span><span class="php-comment"> *
</span><span class="line" id="102">102: </span><span class="php-comment"> * @return void
</span><span class="line" id="103">103: </span><span class="php-comment"> *
</span><span class="line" id="104">104: </span><span class="php-comment"> * @author Oleg Schildt
</span><span class="line" id="105">105: </span><span class="php-comment"> */</span>
<span class="line" id="106">106: </span><span class="php-keyword1">function</span> json_to_array(&amp;<span class="php-var">$json</span>, &amp;<span class="php-var">$array</span>)
<span class="line" id="107">107: </span>{
<span class="line" id="108">108: </span>    <span class="php-var">$result</span> = <span class="php-keyword2">json_decode</span>(<span class="php-var">$json</span>, <span class="php-keyword1">true</span>);
<span class="line" id="109">109: </span>    <span class="php-keyword1">if</span> (<span class="php-var">$result</span> === <span class="php-keyword1">null</span>) {
<span class="line" id="110">110: </span>        <span class="php-keyword1">throw</span> <span class="php-keyword1">new</span> \Exception(json_last_error_msg());
<span class="line" id="111">111: </span>    }
<span class="line" id="112">112: </span>    
<span class="line" id="113">113: </span>    <span class="php-keyword1">if</span> (<span class="php-keyword1">empty</span>(<span class="php-var">$array</span>)) {
<span class="line" id="114">114: </span>        <span class="php-var">$array</span> = [];
<span class="line" id="115">115: </span>    }
<span class="line" id="116">116: </span>    
<span class="line" id="117">117: </span>    <span class="php-var">$array</span> = <span class="php-keyword2">array_merge</span>(<span class="php-var">$array</span>, <span class="php-var">$result</span>);
<span class="line" id="118">118: </span>} <span class="php-comment">// json_to_array</span>
<span class="line" id="119">119: </span>
<span class="line" id="120">120: </span><span class="php-comment">/**
</span><span class="line" id="121">121: </span><span class="php-comment"> * Converts the array to JSON string.
</span><span class="line" id="122">122: </span><span class="php-comment"> *
</span><span class="line" id="123">123: </span><span class="php-comment"> * It is a wrapper over the system function json_encode. It
</span><span class="line" id="124">124: </span><span class="php-comment"> * is introduced to give the ability to overwrite the system
</span><span class="line" id="125">125: </span><span class="php-comment"> * function if necessary.
</span><span class="line" id="126">126: </span><span class="php-comment"> *
</span><span class="line" id="127">127: </span><span class="php-comment"> * @param array &amp;$array
</span><span class="line" id="128">128: </span><span class="php-comment"> * Array to be converted.
</span><span class="line" id="129">129: </span><span class="php-comment"> *
</span><span class="line" id="130">130: </span><span class="php-comment"> * @return string
</span><span class="line" id="131">131: </span><span class="php-comment"> * Returns the JSON string of the array.
</span><span class="line" id="132">132: </span><span class="php-comment"> *
</span><span class="line" id="133">133: </span><span class="php-comment"> * @author Oleg Schildt
</span><span class="line" id="134">134: </span><span class="php-comment"> */</span>
<span class="line" id="135">135: </span><span class="php-keyword1">function</span> array_to_json(&amp;<span class="php-var">$array</span>)
<span class="line" id="136">136: </span>{
<span class="line" id="137">137: </span>    <span class="php-keyword1">return</span> <span class="php-keyword2">json_encode</span>(<span class="php-var">$array</span>, JSON_PRETTY_PRINT | JSON_NUMERIC_CHECK | JSON_UNESCAPED_UNICODE);
<span class="line" id="138">138: </span>} <span class="php-comment">// array_to_json</span>
<span class="line" id="139">139: </span>
<span class="line" id="140">140: </span><span class="php-comment">/**
</span><span class="line" id="141">141: </span><span class="php-comment"> * Converts an array to XML DOM structure.
</span><span class="line" id="142">142: </span><span class="php-comment"> *
</span><span class="line" id="143">143: </span><span class="php-comment"> * This function can convert an array of any dimensions
</span><span class="line" id="144">144: </span><span class="php-comment"> * to a DOM structure. It might be used for loading and saving
</span><span class="line" id="145">145: </span><span class="php-comment"> * settings to a config file.
</span><span class="line" id="146">146: </span><span class="php-comment"> *
</span><span class="line" id="147">147: </span><span class="php-comment"> * @param \DOMNode &amp;$node
</span><span class="line" id="148">148: </span><span class="php-comment"> * The parent node of the DOM structure.
</span><span class="line" id="149">149: </span><span class="php-comment"> *
</span><span class="line" id="150">150: </span><span class="php-comment"> * @param array &amp;$array
</span><span class="line" id="151">151: </span><span class="php-comment"> * The array to be converted to the DOM structure.
</span><span class="line" id="152">152: </span><span class="php-comment"> *
</span><span class="line" id="153">153: </span><span class="php-comment"> * @return void
</span><span class="line" id="154">154: </span><span class="php-comment"> *
</span><span class="line" id="155">155: </span><span class="php-comment"> * @see \SmartFactory\dom_to_array()
</span><span class="line" id="156">156: </span><span class="php-comment"> *
</span><span class="line" id="157">157: </span><span class="php-comment"> * @author Oleg Schildt
</span><span class="line" id="158">158: </span><span class="php-comment"> */</span>
<span class="line" id="159">159: </span><span class="php-keyword1">function</span> array_to_dom(&amp;<span class="php-var">$node</span>, &amp;<span class="php-var">$array</span>)
<span class="line" id="160">160: </span>{
<span class="line" id="161">161: </span>    <span class="php-var">$xmldoc</span> = <span class="php-var">$node</span>-&gt;ownerDocument;
<span class="line" id="162">162: </span>    
<span class="line" id="163">163: </span>    <span class="php-var">$node</span>-&gt;setAttribute(<span class="php-quote">&quot;array&quot;</span>, <span class="php-num">1</span>);
<span class="line" id="164">164: </span>    
<span class="line" id="165">165: </span>    <span class="php-keyword1">foreach</span> (<span class="php-var">$array</span> <span class="php-keyword1">as</span> <span class="php-var">$key</span> =&gt; &amp;<span class="php-var">$val</span>) {
<span class="line" id="166">166: </span>        <span class="php-var">$child</span> = <span class="php-var">$xmldoc</span>-&gt;createElement(<span class="php-quote">&quot;item&quot;</span>);
<span class="line" id="167">167: </span>        <span class="php-var">$child</span>-&gt;setAttribute(<span class="php-quote">&quot;name&quot;</span>, <span class="php-var">$key</span>);
<span class="line" id="168">168: </span>        
<span class="line" id="169">169: </span>        <span class="php-keyword1">if</span> (<span class="php-keyword2">is_array</span>(<span class="php-var">$val</span>)) {
<span class="line" id="170">170: </span>            array_to_dom(<span class="php-var">$child</span>, <span class="php-var">$val</span>);
<span class="line" id="171">171: </span>        } <span class="php-keyword1">else</span> {
<span class="line" id="172">172: </span>            <span class="php-var">$txtnode</span> = <span class="php-var">$xmldoc</span>-&gt;createTextNode(<span class="php-var">$val</span>);
<span class="line" id="173">173: </span>            <span class="php-var">$child</span>-&gt;appendChild(<span class="php-var">$txtnode</span>);
<span class="line" id="174">174: </span>        }
<span class="line" id="175">175: </span>        
<span class="line" id="176">176: </span>        <span class="php-var">$node</span>-&gt;appendChild(<span class="php-var">$child</span>);
<span class="line" id="177">177: </span>    }
<span class="line" id="178">178: </span>} <span class="php-comment">// array_to_dom</span>
<span class="line" id="179">179: </span>
<span class="line" id="180">180: </span><span class="php-comment">/**
</span><span class="line" id="181">181: </span><span class="php-comment"> * Converts a XML DOM structure to an array.
</span><span class="line" id="182">182: </span><span class="php-comment"> *
</span><span class="line" id="183">183: </span><span class="php-comment"> * This function can convert any DOM structure to an array.
</span><span class="line" id="184">184: </span><span class="php-comment"> * It might be used for loading and saving settings to a
</span><span class="line" id="185">185: </span><span class="php-comment"> * config file.
</span><span class="line" id="186">186: </span><span class="php-comment"> *
</span><span class="line" id="187">187: </span><span class="php-comment"> * @param \DOMNode &amp;$node
</span><span class="line" id="188">188: </span><span class="php-comment"> * The parent node of the DOM structure to be converted to the array.
</span><span class="line" id="189">189: </span><span class="php-comment"> *
</span><span class="line" id="190">190: </span><span class="php-comment"> * @param array &amp;$array
</span><span class="line" id="191">191: </span><span class="php-comment"> * The tagrget array to be filled from the DOM structure.
</span><span class="line" id="192">192: </span><span class="php-comment"> *
</span><span class="line" id="193">193: </span><span class="php-comment"> * @return void
</span><span class="line" id="194">194: </span><span class="php-comment"> *
</span><span class="line" id="195">195: </span><span class="php-comment"> * @see \SmartFactory\array_to_dom()
</span><span class="line" id="196">196: </span><span class="php-comment"> *
</span><span class="line" id="197">197: </span><span class="php-comment"> * @author Oleg Schildt
</span><span class="line" id="198">198: </span><span class="php-comment"> */</span>
<span class="line" id="199">199: </span><span class="php-keyword1">function</span> dom_to_array(&amp;<span class="php-var">$node</span>, &amp;<span class="php-var">$array</span>)
<span class="line" id="200">200: </span>{
<span class="line" id="201">201: </span>    <span class="php-keyword1">if</span> (!<span class="php-var">$node</span>-&gt;hasChildNodes()) {
<span class="line" id="202">202: </span>        <span class="php-keyword1">return</span>;
<span class="line" id="203">203: </span>    }
<span class="line" id="204">204: </span>    
<span class="line" id="205">205: </span>    <span class="php-keyword1">foreach</span> (<span class="php-var">$node</span>-&gt;childNodes <span class="php-keyword1">as</span> <span class="php-var">$child</span>) {
<span class="line" id="206">206: </span>        <span class="php-keyword1">if</span> (<span class="php-var">$child</span>-&gt;nodeType == XML_TEXT_NODE) {
<span class="line" id="207">207: </span>            <span class="php-keyword1">continue</span>;
<span class="line" id="208">208: </span>        }
<span class="line" id="209">209: </span>        
<span class="line" id="210">210: </span>        <span class="php-var">$name</span> = <span class="php-var">$child</span>-&gt;nodeName;
<span class="line" id="211">211: </span>        <span class="php-keyword1">if</span> (<span class="php-var">$child</span>-&gt;nodeName == <span class="php-quote">&quot;item&quot;</span>) {
<span class="line" id="212">212: </span>            <span class="php-var">$name</span> = <span class="php-var">$child</span>-&gt;getAttribute(<span class="php-quote">&quot;name&quot;</span>);
<span class="line" id="213">213: </span>        }
<span class="line" id="214">214: </span>        
<span class="line" id="215">215: </span>        <span class="php-comment">// has a single text node</span>
<span class="line" id="216">216: </span>        
<span class="line" id="217">217: </span>        <span class="php-keyword1">if</span> (<span class="php-var">$child</span>-&gt;hasChildNodes() &amp;&amp; <span class="php-var">$child</span>-&gt;childNodes-&gt;length == <span class="php-num">1</span> &amp;&amp; <span class="php-var">$child</span>-&gt;childNodes-&gt;item(<span class="php-num">0</span>)-&gt;nodeType == XML_TEXT_NODE) {
<span class="line" id="218">218: </span>            <span class="php-var">$array</span>[<span class="php-var">$name</span>] = <span class="php-var">$child</span>-&gt;childNodes-&gt;item(<span class="php-num">0</span>)-&gt;nodeValue;
<span class="line" id="219">219: </span>            <span class="php-keyword1">continue</span>;
<span class="line" id="220">220: </span>        }
<span class="line" id="221">221: </span>        
<span class="line" id="222">222: </span>        <span class="php-comment">// has a collection</span>
<span class="line" id="223">223: </span>        
<span class="line" id="224">224: </span>        <span class="php-keyword1">if</span> (<span class="php-var">$child</span>-&gt;hasChildNodes() || <span class="php-var">$child</span>-&gt;getAttribute(<span class="php-quote">&quot;array&quot;</span>) == <span class="php-quote">&quot;1&quot;</span>) {
<span class="line" id="225">225: </span>            <span class="php-keyword1">if</span> (!<span class="php-keyword1">isset</span>(<span class="php-var">$array</span>[<span class="php-var">$name</span>])) {
<span class="line" id="226">226: </span>                <span class="php-var">$array</span>[<span class="php-var">$name</span>] = <span class="php-keyword1">array</span>();
<span class="line" id="227">227: </span>            }
<span class="line" id="228">228: </span>            dom_to_array(<span class="php-var">$child</span>, <span class="php-var">$array</span>[<span class="php-var">$name</span>]);
<span class="line" id="229">229: </span>            <span class="php-keyword1">continue</span>;
<span class="line" id="230">230: </span>        }
<span class="line" id="231">231: </span>        
<span class="line" id="232">232: </span>        <span class="php-var">$array</span>[<span class="php-var">$name</span>] = <span class="php-var">$child</span>-&gt;nodeValue;
<span class="line" id="233">233: </span>    }
<span class="line" id="234">234: </span>} <span class="php-comment">// dom_to_array</span>
<span class="line" id="235">235: </span>
<span class="line" id="236">236: </span><span class="php-comment">/**
</span><span class="line" id="237">237: </span><span class="php-comment"> * Echoes the text with escaping of HTML special characters.
</span><span class="line" id="238">238: </span><span class="php-comment"> *
</span><span class="line" id="239">239: </span><span class="php-comment"> * @param string $text
</span><span class="line" id="240">240: </span><span class="php-comment"> * The text to be escaped.
</span><span class="line" id="241">241: </span><span class="php-comment"> *
</span><span class="line" id="242">242: </span><span class="php-comment"> * @return void
</span><span class="line" id="243">243: </span><span class="php-comment"> *
</span><span class="line" id="244">244: </span><span class="php-comment"> * @see \SmartFactory\escape_js()
</span><span class="line" id="245">245: </span><span class="php-comment"> * @see \SmartFactory\escape_html()
</span><span class="line" id="246">246: </span><span class="php-comment"> *
</span><span class="line" id="247">247: </span><span class="php-comment"> * @uses \SmartFactory\escape_html()
</span><span class="line" id="248">248: </span><span class="php-comment"> *
</span><span class="line" id="249">249: </span><span class="php-comment"> * @author Oleg Schildt
</span><span class="line" id="250">250: </span><span class="php-comment"> */</span>
<span class="line" id="251">251: </span><span class="php-keyword1">function</span> echo_html(<span class="php-var">$text</span>)
<span class="line" id="252">252: </span>{
<span class="line" id="253">253: </span>    <span class="php-keyword1">echo</span> escape_html(<span class="php-var">$text</span>);
<span class="line" id="254">254: </span>} <span class="php-comment">// echo_html</span>
<span class="line" id="255">255: </span>
<span class="line" id="256">256: </span><span class="php-comment">/**
</span><span class="line" id="257">257: </span><span class="php-comment"> * Escapes the HTML special characters in the text.
</span><span class="line" id="258">258: </span><span class="php-comment"> *
</span><span class="line" id="259">259: </span><span class="php-comment"> * @param string $text
</span><span class="line" id="260">260: </span><span class="php-comment"> * The text to be escaped.
</span><span class="line" id="261">261: </span><span class="php-comment"> *
</span><span class="line" id="262">262: </span><span class="php-comment"> * @return string
</span><span class="line" id="263">263: </span><span class="php-comment"> * Returns the text with escaped HTML special characters.
</span><span class="line" id="264">264: </span><span class="php-comment"> *
</span><span class="line" id="265">265: </span><span class="php-comment"> * @see \SmartFactory\echo_html()
</span><span class="line" id="266">266: </span><span class="php-comment"> * @see \SmartFactory\escape_html_array()
</span><span class="line" id="267">267: </span><span class="php-comment"> * @see \SmartFactory\escape_js()
</span><span class="line" id="268">268: </span><span class="php-comment"> *
</span><span class="line" id="269">269: </span><span class="php-comment"> * @author Oleg Schildt
</span><span class="line" id="270">270: </span><span class="php-comment"> */</span>
<span class="line" id="271">271: </span><span class="php-keyword1">function</span> escape_html(<span class="php-var">$text</span>)
<span class="line" id="272">272: </span>{
<span class="line" id="273">273: </span>    <span class="php-keyword1">return</span> <span class="php-keyword2">htmlspecialchars</span>(<span class="php-var">$text</span>, ENT_QUOTES);
<span class="line" id="274">274: </span>} <span class="php-comment">// escape_html</span>
<span class="line" id="275">275: </span>
<span class="line" id="276">276: </span><span class="php-comment">/**
</span><span class="line" id="277">277: </span><span class="php-comment"> * Escapes recursively the HTML special characters in the values
</span><span class="line" id="278">278: </span><span class="php-comment"> * of the array.
</span><span class="line" id="279">279: </span><span class="php-comment"> *
</span><span class="line" id="280">280: </span><span class="php-comment"> * @param array &amp;$array
</span><span class="line" id="281">281: </span><span class="php-comment"> * The array to be escaped.
</span><span class="line" id="282">282: </span><span class="php-comment"> *
</span><span class="line" id="283">283: </span><span class="php-comment"> * @return void
</span><span class="line" id="284">284: </span><span class="php-comment"> *
</span><span class="line" id="285">285: </span><span class="php-comment"> * @see \SmartFactory\escape_html()
</span><span class="line" id="286">286: </span><span class="php-comment"> * @see \SmartFactory\escape_js()
</span><span class="line" id="287">287: </span><span class="php-comment"> *
</span><span class="line" id="288">288: </span><span class="php-comment"> * @author Oleg Schildt
</span><span class="line" id="289">289: </span><span class="php-comment"> */</span>
<span class="line" id="290">290: </span>
<span class="line" id="291">291: </span><span class="php-keyword1">function</span> escape_html_array(&amp;<span class="php-var">$array</span>)
<span class="line" id="292">292: </span>{
<span class="line" id="293">293: </span>    <span class="php-keyword1">foreach</span> (<span class="php-var">$array</span> <span class="php-keyword1">as</span> &amp;<span class="php-var">$val</span>) {
<span class="line" id="294">294: </span>        <span class="php-keyword1">if</span> (<span class="php-keyword2">is_array</span>(<span class="php-var">$val</span>)) {
<span class="line" id="295">295: </span>            escape_html_array(<span class="php-var">$val</span>);
<span class="line" id="296">296: </span>        } <span class="php-keyword1">else</span> {
<span class="line" id="297">297: </span>            <span class="php-var">$val</span> = <span class="php-keyword2">htmlspecialchars</span>(<span class="php-var">$val</span>, ENT_QUOTES);
<span class="line" id="298">298: </span>        }
<span class="line" id="299">299: </span>    }
<span class="line" id="300">300: </span>} <span class="php-comment">// escape_html_array</span>
<span class="line" id="301">301: </span>
<span class="line" id="302">302: </span><span class="php-comment">/**
</span><span class="line" id="303">303: </span><span class="php-comment"> * Escapes the JavaScript special characters in the text.
</span><span class="line" id="304">304: </span><span class="php-comment"> *
</span><span class="line" id="305">305: </span><span class="php-comment"> * @param string $text
</span><span class="line" id="306">306: </span><span class="php-comment"> * The text to be escaped.
</span><span class="line" id="307">307: </span><span class="php-comment"> *
</span><span class="line" id="308">308: </span><span class="php-comment"> * @return string
</span><span class="line" id="309">309: </span><span class="php-comment"> * Returns the text with escaped JavaScript special characters.
</span><span class="line" id="310">310: </span><span class="php-comment"> *
</span><span class="line" id="311">311: </span><span class="php-comment"> * @see \SmartFactory\echo_js()
</span><span class="line" id="312">312: </span><span class="php-comment"> * @see \SmartFactory\escape_html()
</span><span class="line" id="313">313: </span><span class="php-comment"> *
</span><span class="line" id="314">314: </span><span class="php-comment"> * @author Oleg Schildt
</span><span class="line" id="315">315: </span><span class="php-comment"> */</span>
<span class="line" id="316">316: </span><span class="php-keyword1">function</span> escape_js(<span class="php-var">$text</span>)
<span class="line" id="317">317: </span>{
<span class="line" id="318">318: </span>    <span class="php-var">$text</span> = <span class="php-keyword2">str_replace</span>(<span class="php-quote">&quot;\\&quot;</span>, <span class="php-quote">&quot;\\\\&quot;</span>, <span class="php-var">$text</span>);
<span class="line" id="319">319: </span>    <span class="php-var">$text</span> = <span class="php-keyword2">str_replace</span>(<span class="php-quote">&quot;\n&quot;</span>, <span class="php-quote">&quot;\\n&quot;</span>, <span class="php-var">$text</span>);
<span class="line" id="320">320: </span>    <span class="php-var">$text</span> = <span class="php-keyword2">str_replace</span>(<span class="php-quote">&quot;\r&quot;</span>, <span class="php-quote">&quot;\\r&quot;</span>, <span class="php-var">$text</span>);
<span class="line" id="321">321: </span>    
<span class="line" id="322">322: </span>    <span class="php-var">$text</span> = <span class="php-keyword2">str_replace</span>(<span class="php-quote">&quot;/&quot;</span>, <span class="php-quote">&quot;\\/&quot;</span>, <span class="php-var">$text</span>);
<span class="line" id="323">323: </span>    <span class="php-var">$text</span> = <span class="php-keyword2">str_replace</span>(<span class="php-quote">&quot;'&quot;</span>, <span class="php-quote">&quot;\\'&quot;</span>, <span class="php-var">$text</span>);
<span class="line" id="324">324: </span>    <span class="php-var">$text</span> = <span class="php-keyword2">str_replace</span>(<span class="php-quote">&quot;\&quot;&quot;</span>, <span class="php-quote">&quot;\\\&quot;&quot;</span>, <span class="php-var">$text</span>);
<span class="line" id="325">325: </span>    
<span class="line" id="326">326: </span>    <span class="php-keyword1">return</span> <span class="php-var">$text</span>;
<span class="line" id="327">327: </span>} <span class="php-comment">// escape_js</span>
<span class="line" id="328">328: </span>
<span class="line" id="329">329: </span><span class="php-comment">/**
</span><span class="line" id="330">330: </span><span class="php-comment"> * Echoes the text with escaping of JavaScript special characters.
</span><span class="line" id="331">331: </span><span class="php-comment"> *
</span><span class="line" id="332">332: </span><span class="php-comment"> * @param string $text
</span><span class="line" id="333">333: </span><span class="php-comment"> * The text to be escaped.
</span><span class="line" id="334">334: </span><span class="php-comment"> *
</span><span class="line" id="335">335: </span><span class="php-comment"> * @return void
</span><span class="line" id="336">336: </span><span class="php-comment"> *
</span><span class="line" id="337">337: </span><span class="php-comment"> * @see \SmartFactory\echo_html()
</span><span class="line" id="338">338: </span><span class="php-comment"> * @see \SmartFactory\escape_js()
</span><span class="line" id="339">339: </span><span class="php-comment"> *
</span><span class="line" id="340">340: </span><span class="php-comment"> * @uses \SmartFactory\escape_js()
</span><span class="line" id="341">341: </span><span class="php-comment"> *
</span><span class="line" id="342">342: </span><span class="php-comment"> * @author Oleg Schildt
</span><span class="line" id="343">343: </span><span class="php-comment"> */</span>
<span class="line" id="344">344: </span><span class="php-keyword1">function</span> echo_js(<span class="php-var">$text</span>)
<span class="line" id="345">345: </span>{
<span class="line" id="346">346: </span>    <span class="php-keyword1">echo</span> escape_js(<span class="php-var">$text</span>);
<span class="line" id="347">347: </span>} <span class="php-comment">// echo_js</span>
<span class="line" id="348">348: </span>
<span class="line" id="349">349: </span><span class="php-comment">/**
</span><span class="line" id="350">350: </span><span class="php-comment"> * Gets the cookie value by name.
</span><span class="line" id="351">351: </span><span class="php-comment"> *
</span><span class="line" id="352">352: </span><span class="php-comment"> * @param string $name
</span><span class="line" id="353">353: </span><span class="php-comment"> * Name of the cookie.
</span><span class="line" id="354">354: </span><span class="php-comment"> *
</span><span class="line" id="355">355: </span><span class="php-comment"> * @return string
</span><span class="line" id="356">356: </span><span class="php-comment"> * Returns the cookie value of empty string if the cookie is not set.
</span><span class="line" id="357">357: </span><span class="php-comment"> *
</span><span class="line" id="358">358: </span><span class="php-comment"> * @author Oleg Schildt
</span><span class="line" id="359">359: </span><span class="php-comment"> */</span>
<span class="line" id="360">360: </span><span class="php-keyword1">function</span> get_cookie(<span class="php-var">$name</span>)
<span class="line" id="361">361: </span>{
<span class="line" id="362">362: </span>    <span class="php-keyword1">return</span> <span class="php-keyword1">empty</span>(<span class="php-var">$_COOKIE</span>[<span class="php-var">$name</span>]) ? <span class="php-quote">&quot;&quot;</span> : <span class="php-var">$_COOKIE</span>[<span class="php-var">$name</span>];
<span class="line" id="363">363: </span>} <span class="php-comment">// get_cookie</span>
<span class="line" id="364">364: </span>
<span class="line" id="365">365: </span><span class="php-comment">/**
</span><span class="line" id="366">366: </span><span class="php-comment"> * Gets the header by its name.
</span><span class="line" id="367">367: </span><span class="php-comment"> *
</span><span class="line" id="368">368: </span><span class="php-comment"> * @param string $name
</span><span class="line" id="369">369: </span><span class="php-comment"> * Name of the header.
</span><span class="line" id="370">370: </span><span class="php-comment"> *
</span><span class="line" id="371">371: </span><span class="php-comment"> * @return string
</span><span class="line" id="372">372: </span><span class="php-comment"> * Returns the header value of empty string if the header is not set.
</span><span class="line" id="373">373: </span><span class="php-comment"> *
</span><span class="line" id="374">374: </span><span class="php-comment"> * @author Oleg Schildt
</span><span class="line" id="375">375: </span><span class="php-comment"> */</span>
<span class="line" id="376">376: </span><span class="php-keyword1">function</span> get_header(<span class="php-var">$name</span>) {
<span class="line" id="377">377: </span>    <span class="php-keyword1">static</span> <span class="php-var">$headers</span>;
<span class="line" id="378">378: </span>
<span class="line" id="379">379: </span>    <span class="php-keyword1">if</span>(<span class="php-keyword1">empty</span>(<span class="php-var">$headers</span>)) {
<span class="line" id="380">380: </span>        <span class="php-var">$tmp</span> = <span class="php-keyword2">getallheaders</span>();
<span class="line" id="381">381: </span>        <span class="php-keyword1">foreach</span>(<span class="php-var">$tmp</span> <span class="php-keyword1">as</span> <span class="php-var">$header</span> =&gt; <span class="php-var">$value</span>) {
<span class="line" id="382">382: </span>            <span class="php-var">$headers</span>[<span class="php-keyword2">strtolower</span>(<span class="php-var">$header</span>)] = <span class="php-var">$value</span>;
<span class="line" id="383">383: </span>        }
<span class="line" id="384">384: </span>    }
<span class="line" id="385">385: </span>
<span class="line" id="386">386: </span>    <span class="php-keyword1">if</span>(<span class="php-keyword1">empty</span>(<span class="php-var">$headers</span>[<span class="php-keyword2">strtolower</span>(<span class="php-var">$name</span>)])) <span class="php-keyword1">return</span> <span class="php-quote">&quot;&quot;</span>;
<span class="line" id="387">387: </span>
<span class="line" id="388">388: </span>    <span class="php-keyword1">return</span> <span class="php-var">$headers</span>[<span class="php-keyword2">strtolower</span>(<span class="php-var">$name</span>)];
<span class="line" id="389">389: </span>}
<span class="line" id="390">390: </span>
<span class="line" id="391">391: </span><span class="php-comment">/**
</span><span class="line" id="392">392: </span><span class="php-comment"> * Sets the cookie name=value.
</span><span class="line" id="393">393: </span><span class="php-comment"> *
</span><span class="line" id="394">394: </span><span class="php-comment"> * @param string $name
</span><span class="line" id="395">395: </span><span class="php-comment"> * Name of the cookie.
</span><span class="line" id="396">396: </span><span class="php-comment"> *
</span><span class="line" id="397">397: </span><span class="php-comment"> * @param string $value
</span><span class="line" id="398">398: </span><span class="php-comment"> * Value of the cookie.
</span><span class="line" id="399">399: </span><span class="php-comment"> *
</span><span class="line" id="400">400: </span><span class="php-comment"> * @param int $expires
</span><span class="line" id="401">401: </span><span class="php-comment"> * The time the cookie expires.
</span><span class="line" id="402">402: </span><span class="php-comment"> *
</span><span class="line" id="403">403: </span><span class="php-comment"> * @param array $params
</span><span class="line" id="404">404: </span><span class="php-comment"> * Any additional parameters like expires, path, domain, secure, httponly or samesite.
</span><span class="line" id="405">405: </span><span class="php-comment"> *
</span><span class="line" id="406">406: </span><span class="php-comment"> * @return boolean
</span><span class="line" id="407">407: </span><span class="php-comment"> * Returns true if the cookie has been set successfully, otherwise false.
</span><span class="line" id="408">408: </span><span class="php-comment"> *
</span><span class="line" id="409">409: </span><span class="php-comment"> * @author Oleg Schildt
</span><span class="line" id="410">410: </span><span class="php-comment"> */</span>
<span class="line" id="411">411: </span><span class="php-keyword1">function</span> set_cookie(<span class="php-var">$name</span>, <span class="php-var">$value</span> = <span class="php-quote">&quot;&quot;</span>, <span class="php-var">$expires</span> = <span class="php-num">0</span>, <span class="php-var">$params</span> = [])
<span class="line" id="412">412: </span>{
<span class="line" id="413">413: </span>    <span class="php-keyword1">if</span> (<span class="php-keyword2">version_compare</span>(<span class="php-keyword2">phpversion</span>(), <span class="php-quote">&quot;7.3&quot;</span>) &gt;= <span class="php-num">0</span>) {
<span class="line" id="414">414: </span>        <span class="php-var">$params</span>[<span class="php-quote">&quot;expires&quot;</span>] = <span class="php-var">$expires</span>;
<span class="line" id="415">415: </span>        <span class="php-keyword1">return</span> <span class="php-keyword2">setcookie</span>(<span class="php-var">$name</span>, <span class="php-var">$value</span>, <span class="php-var">$params</span>);
<span class="line" id="416">416: </span>    }
<span class="line" id="417">417: </span>    
<span class="line" id="418">418: </span>    <span class="php-var">$path</span> = <span class="php-quote">&quot;&quot;</span>;
<span class="line" id="419">419: </span>    <span class="php-keyword1">if</span> (!<span class="php-keyword1">empty</span>(<span class="php-var">$params</span>[<span class="php-quote">&quot;path&quot;</span>])) {
<span class="line" id="420">420: </span>        <span class="php-var">$path</span> = <span class="php-var">$params</span>[<span class="php-quote">&quot;path&quot;</span>];
<span class="line" id="421">421: </span>    }
<span class="line" id="422">422: </span>    <span class="php-keyword1">if</span> (!<span class="php-keyword1">empty</span>(<span class="php-var">$params</span>[<span class="php-quote">&quot;samesite&quot;</span>])) {
<span class="line" id="423">423: </span>        <span class="php-var">$path</span> .= <span class="php-quote">&quot;/; samesite=&quot;</span> . <span class="php-var">$params</span>[<span class="php-quote">&quot;samesite&quot;</span>];
<span class="line" id="424">424: </span>    }
<span class="line" id="425">425: </span>    <span class="php-keyword1">return</span> <span class="php-keyword2">setcookie</span>(<span class="php-var">$name</span>, <span class="php-var">$value</span>, <span class="php-var">$expires</span>, <span class="php-var">$path</span>);
<span class="line" id="426">426: </span>} <span class="php-comment">// set_cookie</span>
<span class="line" id="427">427: </span>
<span class="line" id="428">428: </span><span class="php-comment">/**
</span><span class="line" id="429">429: </span><span class="php-comment"> * Escapes the special characters in the text used for the regular
</span><span class="line" id="430">430: </span><span class="php-comment"> * expression pattern.
</span><span class="line" id="431">431: </span><span class="php-comment"> *
</span><span class="line" id="432">432: </span><span class="php-comment"> * @param string $pattern
</span><span class="line" id="433">433: </span><span class="php-comment"> * The pattern to be escaped.
</span><span class="line" id="434">434: </span><span class="php-comment"> *
</span><span class="line" id="435">435: </span><span class="php-comment"> * @return string
</span><span class="line" id="436">436: </span><span class="php-comment"> * Returns the text with escaped special characters.
</span><span class="line" id="437">437: </span><span class="php-comment"> *
</span><span class="line" id="438">438: </span><span class="php-comment"> * @see \SmartFactory\preg_r_escape()
</span><span class="line" id="439">439: </span><span class="php-comment"> *
</span><span class="line" id="440">440: </span><span class="php-comment"> * @author Oleg Schildt
</span><span class="line" id="441">441: </span><span class="php-comment"> */</span>
<span class="line" id="442">442: </span><span class="php-keyword1">function</span> preg_p_escape(<span class="php-var">$pattern</span>)
<span class="line" id="443">443: </span>{
<span class="line" id="444">444: </span>    <span class="php-keyword1">return</span> <span class="php-keyword2">preg_replace</span>(<span class="php-quote">&quot;/[\\\\\\[\\]\\+\\?\\-\\^\\</span><span class="php-var">$</span><span class="php-quote">\\(\\)\\/\\.\\|\\{\\}\\|]/&quot;</span>, <span class="php-quote">&quot;\\\\</span><span class="php-var">$0</span><span class="php-quote">&quot;</span>, <span class="php-var">$pattern</span>);
<span class="line" id="445">445: </span>} <span class="php-comment">// preg_p_escape</span>
<span class="line" id="446">446: </span>
<span class="line" id="447">447: </span><span class="php-comment">/**
</span><span class="line" id="448">448: </span><span class="php-comment"> * Escapes the special characters in the text used for the regular
</span><span class="line" id="449">449: </span><span class="php-comment"> * expression replacement.
</span><span class="line" id="450">450: </span><span class="php-comment"> *
</span><span class="line" id="451">451: </span><span class="php-comment"> * @param string $pattern
</span><span class="line" id="452">452: </span><span class="php-comment"> * The pattern to be escaped.
</span><span class="line" id="453">453: </span><span class="php-comment"> *
</span><span class="line" id="454">454: </span><span class="php-comment"> * @return string
</span><span class="line" id="455">455: </span><span class="php-comment"> * Returns the text with escaped special characters.
</span><span class="line" id="456">456: </span><span class="php-comment"> *
</span><span class="line" id="457">457: </span><span class="php-comment"> * @see \SmartFactory\preg_p_escape()
</span><span class="line" id="458">458: </span><span class="php-comment"> *
</span><span class="line" id="459">459: </span><span class="php-comment"> * @author Oleg Schildt
</span><span class="line" id="460">460: </span><span class="php-comment"> */</span>
<span class="line" id="461">461: </span><span class="php-keyword1">function</span> preg_r_escape(<span class="php-var">$pattern</span>)
<span class="line" id="462">462: </span>{
<span class="line" id="463">463: </span>    <span class="php-keyword1">return</span> <span class="php-keyword2">preg_replace</span>(<span class="php-quote">&quot;/[\\\\\\</span><span class="php-var">$</span><span class="php-quote">]/&quot;</span>, <span class="php-quote">&quot;\\\\</span><span class="php-var">$0</span><span class="php-quote">&quot;</span>, <span class="php-var">$pattern</span>);
<span class="line" id="464">464: </span>} <span class="php-comment">// preg_r_escape</span>
<span class="line" id="465">465: </span>
<span class="line" id="466">466: </span><span class="php-comment">/**
</span><span class="line" id="467">467: </span><span class="php-comment"> * Converts the string representing the date/time in the
</span><span class="line" id="468">468: </span><span class="php-comment"> * specified format to the timestap.
</span><span class="line" id="469">469: </span><span class="php-comment"> *
</span><span class="line" id="470">470: </span><span class="php-comment"> * @param string $time_string
</span><span class="line" id="471">471: </span><span class="php-comment"> * The date/time string.
</span><span class="line" id="472">472: </span><span class="php-comment"> *
</span><span class="line" id="473">473: </span><span class="php-comment"> * @param string $format
</span><span class="line" id="474">474: </span><span class="php-comment"> * The date format of the date/time string in the PHP systax
</span><span class="line" id="475">475: </span><span class="php-comment"> * for the date formats, e.g. &quot;Y.m.d H:i:s&quot;.
</span><span class="line" id="476">476: </span><span class="php-comment"> *
</span><span class="line" id="477">477: </span><span class="php-comment"> * @return int|string
</span><span class="line" id="478">478: </span><span class="php-comment"> * If the date/time string could be converted, the timestamp is
</span><span class="line" id="479">479: </span><span class="php-comment"> * returned, otherwise the string &quot;error&quot; is returned.
</span><span class="line" id="480">480: </span><span class="php-comment"> *
</span><span class="line" id="481">481: </span><span class="php-comment"> * @author Oleg Schildt
</span><span class="line" id="482">482: </span><span class="php-comment"> */</span>
<span class="line" id="483">483: </span><span class="php-keyword1">function</span> timestamp(<span class="php-var">$time_string</span>, <span class="php-var">$format</span>)
<span class="line" id="484">484: </span>{
<span class="line" id="485">485: </span>    <span class="php-keyword1">if</span> (<span class="php-keyword1">empty</span>(<span class="php-var">$time_string</span>)) {
<span class="line" id="486">486: </span>        <span class="php-keyword1">return</span> <span class="php-keyword1">null</span>;
<span class="line" id="487">487: </span>    }
<span class="line" id="488">488: </span>    
<span class="line" id="489">489: </span>    <span class="php-var">$err_status</span> = <span class="php-quote">&quot;error&quot;</span>;
<span class="line" id="490">490: </span>    
<span class="line" id="491">491: </span>    <span class="php-var">$pattern</span> = <span class="php-keyword2">preg_replace</span>(<span class="php-keyword1">array</span>(<span class="php-quote">&quot;/Y/&quot;</span>, <span class="php-quote">&quot;/m/&quot;</span>, <span class="php-quote">&quot;/d/&quot;</span>, <span class="php-quote">&quot;/H/&quot;</span>, <span class="php-quote">&quot;/i/&quot;</span>, <span class="php-quote">&quot;/s/&quot;</span>), <span class="php-keyword1">array</span>(<span class="php-quote">&quot;([0-9]{4})&quot;</span>, <span class="php-quote">&quot;([0-9]{1,2})&quot;</span>, <span class="php-quote">&quot;([0-9]{1,2})&quot;</span>, <span class="php-quote">&quot;([0-9]{1,2})&quot;</span>, <span class="php-quote">&quot;([0-9]{1,2})&quot;</span>, <span class="php-quote">&quot;([0-9]{1,2})&quot;</span>), <span class="php-keyword2">preg_quote</span>(<span class="php-var">$format</span>));
<span class="line" id="492">492: </span>    
<span class="line" id="493">493: </span>    <span class="php-var">$units</span> = <span class="php-keyword1">array</span>();
<span class="line" id="494">494: </span>    
<span class="line" id="495">495: </span>    <span class="php-keyword1">if</span> (!<span class="php-keyword2">preg_match</span>(<span class="php-quote">&quot;/&quot;</span> . <span class="php-var">$pattern</span> . <span class="php-quote">&quot;/&quot;</span>, <span class="php-var">$time_string</span>, <span class="php-var">$units</span>)) {
<span class="line" id="496">496: </span>        <span class="php-keyword1">return</span> <span class="php-var">$err_status</span>;
<span class="line" id="497">497: </span>    }
<span class="line" id="498">498: </span>    
<span class="line" id="499">499: </span>    <span class="php-keyword2">array_shift</span>(<span class="php-var">$units</span>);
<span class="line" id="500">500: </span>    
<span class="line" id="501">501: </span>    <span class="php-comment">//return implode(&quot;|&quot;, $units);</span>
<span class="line" id="502">502: </span>    
<span class="line" id="503">503: </span>    <span class="php-var">$order</span> = <span class="php-keyword2">preg_replace</span>(<span class="php-quote">&quot;/[^YmdHis]/&quot;</span>, <span class="php-quote">&quot;&quot;</span>, <span class="php-var">$format</span>);
<span class="line" id="504">504: </span>    
<span class="line" id="505">505: </span>    <span class="php-var">$date_part</span> = <span class="php-quote">&quot;&quot;</span>;
<span class="line" id="506">506: </span>    <span class="php-var">$pos_Y</span> = <span class="php-keyword2">strpos</span>(<span class="php-var">$order</span>, <span class="php-quote">&quot;Y&quot;</span>);
<span class="line" id="507">507: </span>    <span class="php-var">$pos_m</span> = <span class="php-keyword2">strpos</span>(<span class="php-var">$order</span>, <span class="php-quote">&quot;m&quot;</span>);
<span class="line" id="508">508: </span>    <span class="php-var">$pos_d</span> = <span class="php-keyword2">strpos</span>(<span class="php-var">$order</span>, <span class="php-quote">&quot;d&quot;</span>);
<span class="line" id="509">509: </span>    <span class="php-keyword1">if</span> (!(<span class="php-var">$pos_Y</span> === <span class="php-keyword1">false</span> || <span class="php-var">$pos_m</span> === <span class="php-keyword1">false</span> || <span class="php-var">$pos_d</span> === <span class="php-keyword1">false</span>)) {
<span class="line" id="510">510: </span>        <span class="php-keyword1">if</span> (!<span class="php-keyword2">checkdate</span>(<span class="php-var">$units</span>[<span class="php-var">$pos_m</span>], <span class="php-var">$units</span>[<span class="php-var">$pos_d</span>], <span class="php-var">$units</span>[<span class="php-var">$pos_Y</span>])) {
<span class="line" id="511">511: </span>            <span class="php-keyword1">return</span> <span class="php-var">$err_status</span>;
<span class="line" id="512">512: </span>        }
<span class="line" id="513">513: </span>        
<span class="line" id="514">514: </span>        <span class="php-var">$date_part</span> = <span class="php-var">$units</span>[<span class="php-var">$pos_Y</span>] . <span class="php-quote">&quot;-&quot;</span> . <span class="php-var">$units</span>[<span class="php-var">$pos_m</span>] . <span class="php-quote">&quot;-&quot;</span> . <span class="php-var">$units</span>[<span class="php-var">$pos_d</span>];
<span class="line" id="515">515: </span>    }
<span class="line" id="516">516: </span>    
<span class="line" id="517">517: </span>    <span class="php-var">$time_part</span> = <span class="php-quote">&quot;&quot;</span>;
<span class="line" id="518">518: </span>    <span class="php-var">$pos_H</span> = <span class="php-keyword2">strpos</span>(<span class="php-var">$order</span>, <span class="php-quote">&quot;H&quot;</span>);
<span class="line" id="519">519: </span>    <span class="php-var">$pos_i</span> = <span class="php-keyword2">strpos</span>(<span class="php-var">$order</span>, <span class="php-quote">&quot;i&quot;</span>);
<span class="line" id="520">520: </span>    <span class="php-var">$pos_s</span> = <span class="php-keyword2">strpos</span>(<span class="php-var">$order</span>, <span class="php-quote">&quot;s&quot;</span>);
<span class="line" id="521">521: </span>    <span class="php-keyword1">if</span> (!(<span class="php-var">$pos_H</span> === <span class="php-keyword1">false</span> || <span class="php-var">$pos_i</span> === <span class="php-keyword1">false</span>)) {
<span class="line" id="522">522: </span>        <span class="php-keyword1">if</span> (!<span class="php-keyword2">is_numeric</span>(<span class="php-var">$units</span>[<span class="php-var">$pos_H</span>]) || <span class="php-var">$units</span>[<span class="php-var">$pos_H</span>] &lt; <span class="php-num">0</span> || <span class="php-var">$units</span>[<span class="php-var">$pos_H</span>] &gt; <span class="php-num">23</span>) {
<span class="line" id="523">523: </span>            <span class="php-keyword1">return</span> <span class="php-var">$err_status</span>;
<span class="line" id="524">524: </span>        }
<span class="line" id="525">525: </span>        <span class="php-keyword1">if</span> (!<span class="php-keyword2">is_numeric</span>(<span class="php-var">$units</span>[<span class="php-var">$pos_i</span>]) || <span class="php-var">$units</span>[<span class="php-var">$pos_i</span>] &lt; <span class="php-num">0</span> || <span class="php-var">$units</span>[<span class="php-var">$pos_i</span>] &gt; <span class="php-num">59</span>) {
<span class="line" id="526">526: </span>            <span class="php-keyword1">return</span> <span class="php-var">$err_status</span>;
<span class="line" id="527">527: </span>        }
<span class="line" id="528">528: </span>        
<span class="line" id="529">529: </span>        <span class="php-var">$time_part</span> = <span class="php-var">$units</span>[<span class="php-var">$pos_H</span>] . <span class="php-quote">&quot;:&quot;</span> . <span class="php-var">$units</span>[<span class="php-var">$pos_i</span>];
<span class="line" id="530">530: </span>        
<span class="line" id="531">531: </span>        <span class="php-keyword1">if</span> (!(<span class="php-var">$pos_s</span> === <span class="php-keyword1">false</span>)) {
<span class="line" id="532">532: </span>            <span class="php-keyword1">if</span> (!<span class="php-keyword2">is_numeric</span>(<span class="php-var">$units</span>[<span class="php-var">$pos_s</span>]) || <span class="php-var">$units</span>[<span class="php-var">$pos_s</span>] &lt; <span class="php-num">0</span> || <span class="php-var">$units</span>[<span class="php-var">$pos_s</span>] &gt; <span class="php-num">59</span>) {
<span class="line" id="533">533: </span>                <span class="php-keyword1">return</span> <span class="php-var">$err_status</span>;
<span class="line" id="534">534: </span>            }
<span class="line" id="535">535: </span>            <span class="php-var">$time_part</span> .= <span class="php-quote">&quot;:&quot;</span> . <span class="php-var">$units</span>[<span class="php-var">$pos_s</span>];
<span class="line" id="536">536: </span>        }
<span class="line" id="537">537: </span>    }
<span class="line" id="538">538: </span>    
<span class="line" id="539">539: </span>    <span class="php-keyword1">return</span> <span class="php-keyword2">strtotime</span>(<span class="php-keyword2">trim</span>(<span class="php-var">$date_part</span> . <span class="php-quote">&quot; &quot;</span> . <span class="php-var">$time_part</span>));
<span class="line" id="540">540: </span>} <span class="php-comment">// timestamp</span>
<span class="line" id="541">541: </span>
<span class="line" id="542">542: </span><span class="php-comment">/**
</span><span class="line" id="543">543: </span><span class="php-comment"> * Formats the number due to the specified settings.
</span><span class="line" id="544">544: </span><span class="php-comment"> * It is a wrapper over the system function number_format.
</span><span class="line" id="545">545: </span><span class="php-comment"> *
</span><span class="line" id="546">546: </span><span class="php-comment"> * @param float $number
</span><span class="line" id="547">547: </span><span class="php-comment"> * The number to be formatted.
</span><span class="line" id="548">548: </span><span class="php-comment"> *
</span><span class="line" id="549">549: </span><span class="php-comment"> * @param int $decimals
</span><span class="line" id="550">550: </span><span class="php-comment"> * The number of digits after the dot.
</span><span class="line" id="551">551: </span><span class="php-comment"> *
</span><span class="line" id="552">552: </span><span class="php-comment"> * @param string $dec_point
</span><span class="line" id="553">553: </span><span class="php-comment"> * The decimal separator.
</span><span class="line" id="554">554: </span><span class="php-comment"> *
</span><span class="line" id="555">555: </span><span class="php-comment"> * @param string $thousand_sep
</span><span class="line" id="556">556: </span><span class="php-comment"> * The thousand separator.
</span><span class="line" id="557">557: </span><span class="php-comment"> *
</span><span class="line" id="558">558: </span><span class="php-comment"> * @return string|null
</span><span class="line" id="559">559: </span><span class="php-comment"> * If the number is a vialid number, its formatted value is returned. Otherwise,
</span><span class="line" id="560">560: </span><span class="php-comment"> * the empty value is returned. It is usefil if we need to distiguish the empty value and 0.
</span><span class="line" id="561">561: </span><span class="php-comment"> *
</span><span class="line" id="562">562: </span><span class="php-comment"> * @author Oleg Schildt
</span><span class="line" id="563">563: </span><span class="php-comment"> */</span>
<span class="line" id="564">564: </span><span class="php-keyword1">function</span> format_number(<span class="php-var">$number</span>, <span class="php-var">$decimals</span> = <span class="php-num">0</span>, <span class="php-var">$dec_point</span> = <span class="php-quote">&quot;.&quot;</span>, <span class="php-var">$thousand_sep</span> = <span class="php-quote">&quot;,&quot;</span>)
<span class="line" id="565">565: </span>{
<span class="line" id="566">566: </span>    <span class="php-keyword1">if</span> (<span class="php-var">$number</span> === <span class="php-keyword1">null</span> || <span class="php-var">$number</span> === <span class="php-quote">&quot;&quot;</span>) {
<span class="line" id="567">567: </span>        <span class="php-keyword1">return</span> <span class="php-var">$number</span>;
<span class="line" id="568">568: </span>    }
<span class="line" id="569">569: </span>    
<span class="line" id="570">570: </span>    <span class="php-keyword1">return</span> <span class="php-keyword2">number_format</span>(<span class="php-var">$number</span>, <span class="php-var">$decimals</span>, <span class="php-var">$dec_point</span>, <span class="php-var">$thousand_sep</span>);
<span class="line" id="571">571: </span>} <span class="php-comment">// format_number</span>
<span class="line" id="572">572: </span>
<span class="line" id="573">573: </span><span class="php-comment">/**
</span><span class="line" id="574">574: </span><span class="php-comment"> * Converts the string to number due to the specified settings.
</span><span class="line" id="575">575: </span><span class="php-comment"> *
</span><span class="line" id="576">576: </span><span class="php-comment"> * @param string $str
</span><span class="line" id="577">577: </span><span class="php-comment"> * The string to be converted.
</span><span class="line" id="578">578: </span><span class="php-comment"> *
</span><span class="line" id="579">579: </span><span class="php-comment"> * @param string $dec_point
</span><span class="line" id="580">580: </span><span class="php-comment"> * The decimal separator.
</span><span class="line" id="581">581: </span><span class="php-comment"> *
</span><span class="line" id="582">582: </span><span class="php-comment"> * @param string $thousand_sep
</span><span class="line" id="583">583: </span><span class="php-comment"> * The thousand separator.
</span><span class="line" id="584">584: </span><span class="php-comment"> *
</span><span class="line" id="585">585: </span><span class="php-comment"> * @throws \Exception
</span><span class="line" id="586">586: </span><span class="php-comment"> * It might throw the exception if the string is not a number
</span><span class="line" id="587">587: </span><span class="php-comment"> *
</span><span class="line" id="588">588: </span><span class="php-comment"> * @return float|null
</span><span class="line" id="589">589: </span><span class="php-comment"> * If the string is a vialid number, its numeric value is returned.
</span><span class="line" id="590">590: </span><span class="php-comment"> *
</span><span class="line" id="591">591: </span><span class="php-comment"> * @author Oleg Schildt
</span><span class="line" id="592">592: </span><span class="php-comment"> */</span>
<span class="line" id="593">593: </span><span class="php-keyword1">function</span> string_to_number(<span class="php-var">$str</span>, <span class="php-var">$dec_point</span> = <span class="php-quote">&quot;.&quot;</span>, <span class="php-var">$thousand_sep</span> = <span class="php-quote">&quot;,&quot;</span>) 
<span class="line" id="594">594: </span>{
<span class="line" id="595">595: </span>    <span class="php-keyword1">if</span> (<span class="php-var">$str</span> === <span class="php-quote">&quot;&quot;</span> || <span class="php-var">$str</span> === <span class="php-keyword1">null</span>) {
<span class="line" id="596">596: </span>        <span class="php-keyword1">return</span> <span class="php-var">$str</span>;
<span class="line" id="597">597: </span>    }
<span class="line" id="598">598: </span>    
<span class="line" id="599">599: </span>    <span class="php-var">$str</span> = <span class="php-keyword2">str_replace</span>(<span class="php-var">$thousand_sep</span>, <span class="php-quote">&quot;&quot;</span>, <span class="php-var">$str</span>);
<span class="line" id="600">600: </span>    <span class="php-var">$str</span> = <span class="php-keyword2">str_replace</span>(<span class="php-var">$dec_point</span>, <span class="php-quote">&quot;.&quot;</span>, <span class="php-var">$str</span>);
<span class="line" id="601">601: </span>    <span class="php-var">$number</span> = <span class="php-keyword2">floatval</span>(<span class="php-var">$str</span>);
<span class="line" id="602">602: </span>    
<span class="line" id="603">603: </span>    <span class="php-keyword1">return</span> <span class="php-var">$number</span>;
<span class="line" id="604">604: </span>}
<span class="line" id="605">605: </span>
<span class="line" id="606">606: </span><span class="php-comment">/**
</span><span class="line" id="607">607: </span><span class="php-comment"> * Encrypts the text with the AES 256 using a password key.
</span><span class="line" id="608">608: </span><span class="php-comment"> *
</span><span class="line" id="609">609: </span><span class="php-comment"> * @param string $data
</span><span class="line" id="610">610: </span><span class="php-comment"> * The data to be encrypted.
</span><span class="line" id="611">611: </span><span class="php-comment"> *
</span><span class="line" id="612">612: </span><span class="php-comment"> * @param string $password_key
</span><span class="line" id="613">613: </span><span class="php-comment"> * The password key used for the encryption.
</span><span class="line" id="614">614: </span><span class="php-comment"> *
</span><span class="line" id="615">615: </span><span class="php-comment"> * @return string
</span><span class="line" id="616">616: </span><span class="php-comment"> * Returns the encrypted text.
</span><span class="line" id="617">617: </span><span class="php-comment"> *
</span><span class="line" id="618">618: </span><span class="php-comment"> * @see \SmartFactory\aes_256_decrypt()
</span><span class="line" id="619">619: </span><span class="php-comment"> *
</span><span class="line" id="620">620: </span><span class="php-comment"> * @author Oleg Schildt
</span><span class="line" id="621">621: </span><span class="php-comment"> */</span>
<span class="line" id="622">622: </span><span class="php-keyword1">function</span> aes_256_encrypt(<span class="php-var">$data</span>, <span class="php-var">$password_key</span>)
<span class="line" id="623">623: </span>{
<span class="line" id="624">624: </span>    <span class="php-comment">// Set a random salt</span>
<span class="line" id="625">625: </span>    <span class="php-var">$salt</span> = <span class="php-keyword2">openssl_random_pseudo_bytes</span>(<span class="php-num">16</span>);
<span class="line" id="626">626: </span>    
<span class="line" id="627">627: </span>    <span class="php-var">$salted</span> = <span class="php-quote">''</span>;
<span class="line" id="628">628: </span>    <span class="php-var">$dx</span> = <span class="php-quote">''</span>;
<span class="line" id="629">629: </span>    <span class="php-comment">// Salt the key(32) and iv(16) = 48</span>
<span class="line" id="630">630: </span>    <span class="php-keyword1">while</span> (<span class="php-keyword2">strlen</span>(<span class="php-var">$salted</span>) &lt; <span class="php-num">48</span>) {
<span class="line" id="631">631: </span>        <span class="php-var">$dx</span> = <span class="php-keyword2">hash</span>(<span class="php-quote">'sha256'</span>, <span class="php-var">$dx</span> . <span class="php-var">$password_key</span> . <span class="php-var">$salt</span>, <span class="php-keyword1">true</span>);
<span class="line" id="632">632: </span>        <span class="php-var">$salted</span> .= <span class="php-var">$dx</span>;
<span class="line" id="633">633: </span>    }
<span class="line" id="634">634: </span>    
<span class="line" id="635">635: </span>    <span class="php-var">$key</span> = <span class="php-keyword2">substr</span>(<span class="php-var">$salted</span>, <span class="php-num">0</span>, <span class="php-num">32</span>);
<span class="line" id="636">636: </span>    <span class="php-var">$iv</span> = <span class="php-keyword2">substr</span>(<span class="php-var">$salted</span>, <span class="php-num">32</span>, <span class="php-num">16</span>);
<span class="line" id="637">637: </span>    
<span class="line" id="638">638: </span>    <span class="php-var">$encrypted_data</span> = <span class="php-keyword2">openssl_encrypt</span>(<span class="php-var">$data</span>, <span class="php-quote">'AES-256-CBC'</span>, <span class="php-var">$key</span>, <span class="php-keyword1">true</span>, <span class="php-var">$iv</span>);
<span class="line" id="639">639: </span>    <span class="php-keyword1">return</span> <span class="php-keyword2">base64_encode</span>(<span class="php-var">$salt</span> . <span class="php-var">$encrypted_data</span>);
<span class="line" id="640">640: </span>} <span class="php-comment">// aes_256_encrypt</span>
<span class="line" id="641">641: </span>
<span class="line" id="642">642: </span><span class="php-comment">/**
</span><span class="line" id="643">643: </span><span class="php-comment"> * Decrypts the text previously encrypted with the AES 256 using a password key.
</span><span class="line" id="644">644: </span><span class="php-comment"> *
</span><span class="line" id="645">645: </span><span class="php-comment"> * @param string $edata
</span><span class="line" id="646">646: </span><span class="php-comment"> * The data to be decrypted.
</span><span class="line" id="647">647: </span><span class="php-comment"> *
</span><span class="line" id="648">648: </span><span class="php-comment"> * @param string $password_key
</span><span class="line" id="649">649: </span><span class="php-comment"> * The password key used for the encryption.
</span><span class="line" id="650">650: </span><span class="php-comment"> *
</span><span class="line" id="651">651: </span><span class="php-comment"> * @return string
</span><span class="line" id="652">652: </span><span class="php-comment"> * Returns the decrypted text.
</span><span class="line" id="653">653: </span><span class="php-comment"> *
</span><span class="line" id="654">654: </span><span class="php-comment"> * @see \SmartFactory\aes_256_decrypt()
</span><span class="line" id="655">655: </span><span class="php-comment"> *
</span><span class="line" id="656">656: </span><span class="php-comment"> * @author Oleg Schildt
</span><span class="line" id="657">657: </span><span class="php-comment"> */</span>
<span class="line" id="658">658: </span><span class="php-keyword1">function</span> aes_256_decrypt(<span class="php-var">$edata</span>, <span class="php-var">$password_key</span>)
<span class="line" id="659">659: </span>{
<span class="line" id="660">660: </span>    <span class="php-var">$data</span> = <span class="php-keyword2">base64_decode</span>(<span class="php-var">$edata</span>);
<span class="line" id="661">661: </span>    <span class="php-var">$salt</span> = <span class="php-keyword2">substr</span>(<span class="php-var">$data</span>, <span class="php-num">0</span>, <span class="php-num">16</span>);
<span class="line" id="662">662: </span>    <span class="php-var">$ct</span> = <span class="php-keyword2">substr</span>(<span class="php-var">$data</span>, <span class="php-num">16</span>);
<span class="line" id="663">663: </span>    
<span class="line" id="664">664: </span>    <span class="php-var">$rounds</span> = <span class="php-num">3</span>; <span class="php-comment">// depends on key length</span>
<span class="line" id="665">665: </span>    <span class="php-var">$data00</span> = <span class="php-var">$password_key</span> . <span class="php-var">$salt</span>;
<span class="line" id="666">666: </span>    <span class="php-var">$hash</span> = <span class="php-keyword1">array</span>();
<span class="line" id="667">667: </span>    <span class="php-var">$hash</span>[<span class="php-num">0</span>] = <span class="php-keyword2">hash</span>(<span class="php-quote">'sha256'</span>, <span class="php-var">$data00</span>, <span class="php-keyword1">true</span>);
<span class="line" id="668">668: </span>    <span class="php-var">$result</span> = <span class="php-var">$hash</span>[<span class="php-num">0</span>];
<span class="line" id="669">669: </span>    
<span class="line" id="670">670: </span>    <span class="php-keyword1">for</span> (<span class="php-var">$i</span> = <span class="php-num">1</span>; <span class="php-var">$i</span> &lt; <span class="php-var">$rounds</span>; <span class="php-var">$i</span>++) {
<span class="line" id="671">671: </span>        <span class="php-var">$hash</span>[<span class="php-var">$i</span>] = <span class="php-keyword2">hash</span>(<span class="php-quote">'sha256'</span>, <span class="php-var">$hash</span>[<span class="php-var">$i</span> - <span class="php-num">1</span>] . <span class="php-var">$data00</span>, <span class="php-keyword1">true</span>);
<span class="line" id="672">672: </span>        <span class="php-var">$result</span> .= <span class="php-var">$hash</span>[<span class="php-var">$i</span>];
<span class="line" id="673">673: </span>    }
<span class="line" id="674">674: </span>    
<span class="line" id="675">675: </span>    <span class="php-var">$key</span> = <span class="php-keyword2">substr</span>(<span class="php-var">$result</span>, <span class="php-num">0</span>, <span class="php-num">32</span>);
<span class="line" id="676">676: </span>    <span class="php-var">$iv</span> = <span class="php-keyword2">substr</span>(<span class="php-var">$result</span>, <span class="php-num">32</span>, <span class="php-num">16</span>);
<span class="line" id="677">677: </span>    
<span class="line" id="678">678: </span>    <span class="php-keyword1">return</span> <span class="php-keyword2">openssl_decrypt</span>(<span class="php-var">$ct</span>, <span class="php-quote">'AES-256-CBC'</span>, <span class="php-var">$key</span>, <span class="php-keyword1">true</span>, <span class="php-var">$iv</span>);
<span class="line" id="679">679: </span>} <span class="php-comment">// aes_256_decrypt</span>
</code>
</pre>
</div>
                    
                    <div id="footer">
<<<<<<< HEAD
                        Generated on 2024-11-19 13:42 with <a href="https://github.com/oschildt/PhpDoxy" target="_blank">PhpDoxy</a>
=======
                        Generated on 2024-01-09 10:14 with <a href="https://github.com/oschildt/PhpDoxy" target="_blank">PhpDoxy</a>
>>>>>>> 00dbb5be
                    </div>                    
                </div>
            </div>
        </div>

        <script src="resources/jquery-3.2.1.min.js"></script>
        <script src="resources/jquery-ui-1.12.1.min.js"></script>

        <script src="elementlist.js"></script>
        <script src="resources/main.js"></script>
        
        <script src="resources/jquery.iviewer.js" type="text/javascript"></script>
        <script src="resources/jquery.mousewheel.js" type="text/javascript"></script>
        
    </body>
</html>

<|MERGE_RESOLUTION|>--- conflicted
+++ resolved
@@ -213,7 +213,7 @@
 <span class="line" id="118">118: </span>} <span class="php-comment">// json_to_array</span>
 <span class="line" id="119">119: </span>
 <span class="line" id="120">120: </span><span class="php-comment">/**
-</span><span class="line" id="121">121: </span><span class="php-comment"> * Converts the array to JSON string.
+</span><span class="line" id="121">121: </span><span class="php-comment"> * Converts the array to a JSON string.
 </span><span class="line" id="122">122: </span><span class="php-comment"> *
 </span><span class="line" id="123">123: </span><span class="php-comment"> * It is a wrapper over the system function json_encode. It
 </span><span class="line" id="124">124: </span><span class="php-comment"> * is introduced to give the ability to overwrite the system
@@ -777,11 +777,7 @@
 </div>
                     
                     <div id="footer">
-<<<<<<< HEAD
-                        Generated on 2024-11-19 13:42 with <a href="https://github.com/oschildt/PhpDoxy" target="_blank">PhpDoxy</a>
-=======
-                        Generated on 2024-01-09 10:14 with <a href="https://github.com/oschildt/PhpDoxy" target="_blank">PhpDoxy</a>
->>>>>>> 00dbb5be
+                        Generated on 2024-11-19 13:45 with <a href="https://github.com/oschildt/PhpDoxy" target="_blank">PhpDoxy</a>
                     </div>                    
                 </div>
             </div>
