--- conflicted
+++ resolved
@@ -243,7 +243,7 @@
               
           </td>
           <td class="description_column">
-              <p>Converts the array to JSON string.</p>
+              <p>Converts the array to a JSON string.</p>
           </td>
       </tr>
       
@@ -1339,11 +1339,7 @@
 
                     
                     <div id="footer">
-<<<<<<< HEAD
-                        Generated on 2024-11-19 13:42 with <a href="https://github.com/oschildt/PhpDoxy" target="_blank">PhpDoxy</a>
-=======
-                        Generated on 2024-01-09 10:14 with <a href="https://github.com/oschildt/PhpDoxy" target="_blank">PhpDoxy</a>
->>>>>>> 00dbb5be
+                        Generated on 2024-11-19 13:45 with <a href="https://github.com/oschildt/PhpDoxy" target="_blank">PhpDoxy</a>
                     </div>                    
                 </div>
             </div>
