<!DOCTYPE html>
<html>
    <head>
        <meta charset="utf-8">
        <meta name="viewport" content="width=device-width, initial-scale=1, shrink-to-fit=no">
        <meta name="mobile-web-app-capable" content="yes">
        <meta name="apple-mobile-web-app-capable" content="yes">

        <link rel="stylesheet" href="resources/bootstrap.min.css">
        <link rel="stylesheet" href="resources/style.css">
        <link rel="stylesheet" href="resources/jquery.iviewer.css">

        <title>
            Source Code: SmartFactory/RecordsetManager.php - SmartFactory Library
        </title>
    </head>

    <body>
        <div id="navigation">
    <div class="container">
        <div class="row">
            <div class="col-md-12">
                <nav class="navbar">
                    <ul class="nav navbar-nav">
                        
                        
                        <li>
                            <a href="index.html" class="">
                                Overview
                            </a>
                        </li>
                        
                        <li>
                            <a href="classes.html" class="">
                                Classes
                            </a>
                        </li>
                        
                        <li>
                            <a href="interfaces.html" class="">
                                Interfaces
                            </a>
                        </li>
                        
                        <li>
                            <a href="functions.html" class="">
                                Functions
                            </a>
                        </li>
                        
                        <li>
                            <a href="structure.html" class="">
                                Structure
                            </a>
                        </li>
                        

                    </ul>

                    <form id="search" class="pull-right">
                        <input type="text" name="q" class="form-control text" placeholder="Search class, function or namespace">
                    </form>
                </nav>
            </div>
        </div>
    </div>
</div>

        
        <div id="breadcrumbs">
    <div class="container">
        <div class="row">
            <div class="col-md-12">
            
                
                
                <ol class="breadcrumb pull-left">
                        
                        
 

                        <li class="active"></li>
                </ol>
                
            </div>
        </div>
    </div>
</div>

        
        <div class="container">
            <div class="row">
                <div class="col-md-12">
                    <h2>Source Code: SmartFactory/RecordsetManager.php</h2>

<div id="source"><pre class="code"><code><span class="line" id="1">   1: </span><span class="xlang">&lt;?php</span>
<span class="line" id="2">   2: </span><span class="php-comment">/**
</span><span class="line" id="3">   3: </span><span class="php-comment"> * This file contains the implementation of the interface IRecordsetManager
</span><span class="line" id="4">   4: </span><span class="php-comment"> * in the class RecordsetManager for working with record sets.
</span><span class="line" id="5">   5: </span><span class="php-comment"> *
</span><span class="line" id="6">   6: </span><span class="php-comment"> * @package Database
</span><span class="line" id="7">   7: </span><span class="php-comment"> *
</span><span class="line" id="8">   8: </span><span class="php-comment"> * @author Oleg Schildt
</span><span class="line" id="9">   9: </span><span class="php-comment"> */</span>
<span class="line" id="10">  10: </span>
<span class="line" id="11">  11: </span><span class="php-keyword1">namespace</span> SmartFactory;
<span class="line" id="12">  12: </span>
<span class="line" id="13">  13: </span><span class="php-keyword1">use</span> SmartFactory\Interfaces\IRecordsetManager;
<span class="line" id="14">  14: </span>
<span class="line" id="15">  15: </span><span class="php-keyword1">use</span> SmartFactory\DatabaseWorkers\DBWorker;
<span class="line" id="16">  16: </span><span class="php-keyword1">use</span> SmartFactory\DatabaseWorkers\DBWorkerException;
<span class="line" id="17">  17: </span>
<span class="line" id="18">  18: </span><span class="php-comment">/**
</span><span class="line" id="19">  19: </span><span class="php-comment"> * Class for working with record sets.
</span><span class="line" id="20">  20: </span><span class="php-comment"> *
</span><span class="line" id="21">  21: </span><span class="php-comment"> * @uses DatabaseWorkers\DBWorker
</span><span class="line" id="22">  22: </span><span class="php-comment"> *
</span><span class="line" id="23">  23: </span><span class="php-comment"> * @author Oleg Schildt
</span><span class="line" id="24">  24: </span><span class="php-comment"> */</span>
<span class="line" id="25">  25: </span><span class="php-keyword1">class</span> RecordsetManager <span class="php-keyword1">implements</span> IRecordsetManager
<span class="line" id="26">  26: </span>{
<span class="line" id="27">  27: </span>    <span class="php-comment">/**
</span><span class="line" id="28">  28: </span><span class="php-comment">     * Internal variable for storing the dbworker.
</span><span class="line" id="29">  29: </span><span class="php-comment">     *
</span><span class="line" id="30">  30: </span><span class="php-comment">     * @var DatabaseWorkers\DBWorker
</span><span class="line" id="31">  31: </span><span class="php-comment">     *
</span><span class="line" id="32">  32: </span><span class="php-comment">     * @author Oleg Schildt
</span><span class="line" id="33">  33: </span><span class="php-comment">     */</span>
<span class="line" id="34">  34: </span>    <span class="php-keyword1">protected</span> <span class="php-var">$dbworker</span> = <span class="php-keyword1">null</span>;
<span class="line" id="35">  35: </span>
<span class="line" id="36">  36: </span>    <span class="php-comment">/**
</span><span class="line" id="37">  37: </span><span class="php-comment">     * Internal variable for storing the target table name.
</span><span class="line" id="38">  38: </span><span class="php-comment">     *
</span><span class="line" id="39">  39: </span><span class="php-comment">     * @var string
</span><span class="line" id="40">  40: </span><span class="php-comment">     *
</span><span class="line" id="41">  41: </span><span class="php-comment">     * @author Oleg Schildt
</span><span class="line" id="42">  42: </span><span class="php-comment">     */</span>
<span class="line" id="43">  43: </span>    <span class="php-keyword1">protected</span> <span class="php-var">$table</span> = <span class="php-keyword1">null</span>;
<span class="line" id="44">  44: </span>
<span class="line" id="45">  45: </span>    <span class="php-comment">/**
</span><span class="line" id="46">  46: </span><span class="php-comment">     * Internal array for storing the target fields.
</span><span class="line" id="47">  47: </span><span class="php-comment">     *
</span><span class="line" id="48">  48: </span><span class="php-comment">     * @var array
</span><span class="line" id="49">  49: </span><span class="php-comment">     *
</span><span class="line" id="50">  50: </span><span class="php-comment">     * @author Oleg Schildt
</span><span class="line" id="51">  51: </span><span class="php-comment">     */</span>
<span class="line" id="52">  52: </span>    <span class="php-keyword1">protected</span> <span class="php-var">$fields</span> = <span class="php-keyword1">null</span>;
<span class="line" id="53">  53: </span>
<span class="line" id="54">  54: </span>    <span class="php-comment">/**
</span><span class="line" id="55">  55: </span><span class="php-comment">     * Internal array for storing the key fields. These are the fields that are used
</span><span class="line" id="56">  56: </span><span class="php-comment">     * to uniquely identify a record.
</span><span class="line" id="57">  57: </span><span class="php-comment">     *
</span><span class="line" id="58">  58: </span><span class="php-comment">     * @var array
</span><span class="line" id="59">  59: </span><span class="php-comment">     *
</span><span class="line" id="60">  60: </span><span class="php-comment">     * @author Oleg Schildt
</span><span class="line" id="61">  61: </span><span class="php-comment">     */</span>
<span class="line" id="62">  62: </span>    <span class="php-keyword1">protected</span> <span class="php-var">$key_fields</span> = <span class="php-keyword1">null</span>;
<span class="line" id="63">  63: </span>
<span class="line" id="64">  64: </span>    <span class="php-comment">/**
</span><span class="line" id="65">  65: </span><span class="php-comment">     * This is internal auxiliary function for checking that the recordset manager
</span><span class="line" id="66">  66: </span><span class="php-comment">     * is intialized correctly.
</span><span class="line" id="67">  67: </span><span class="php-comment">     *
</span><span class="line" id="68">  68: </span><span class="php-comment">     * @param string $type
</span><span class="line" id="69">  69: </span><span class="php-comment">     * The type of validation - table or query.
</span><span class="line" id="70">  70: </span><span class="php-comment">     *
</span><span class="line" id="71">  71: </span><span class="php-comment">     * @return void
</span><span class="line" id="72">  72: </span><span class="php-comment">     *
</span><span class="line" id="73">  73: </span><span class="php-comment">     * @throws \Exception
</span><span class="line" id="74">  74: </span><span class="php-comment">     * It might throw an exception in the case of any errors:
</span><span class="line" id="75">  75: </span><span class="php-comment">     *
</span><span class="line" id="76">  76: </span><span class="php-comment">     * - if some parameters are missing.
</span><span class="line" id="77">  77: </span><span class="php-comment">     * - if dbworker does not extend {@see \SmartFactory\DatabaseWorkers\DBWorker}.
</span><span class="line" id="78">  78: </span><span class="php-comment">     * - if some parameters are not of the proper type.
</span><span class="line" id="79">  79: </span><span class="php-comment">     *
</span><span class="line" id="80">  80: </span><span class="php-comment">     * @author Oleg Schildt
</span><span class="line" id="81">  81: </span><span class="php-comment">     */</span>
<span class="line" id="82">  82: </span>    <span class="php-keyword1">protected</span> <span class="php-keyword1">function</span> validateParameters(<span class="php-var">$type</span>)
<span class="line" id="83">  83: </span>    {
<span class="line" id="84">  84: </span>        <span class="php-keyword1">if</span> (<span class="php-keyword1">empty</span>(<span class="php-var">$this</span>-&gt;dbworker)) {
<span class="line" id="85">  85: </span>            <span class="php-keyword1">throw</span> <span class="php-keyword1">new</span> \Exception(<span class="php-quote">&quot;The 'dbworker' is not specified!&quot;</span>);
<span class="line" id="86">  86: </span>        }
<span class="line" id="87">  87: </span>
<span class="line" id="88">  88: </span>        <span class="php-keyword1">if</span> (!<span class="php-var">$this</span>-&gt;dbworker <span class="php-keyword1">instanceof</span> DBWorker) {
<span class="line" id="89">  89: </span>            <span class="php-keyword1">throw</span> <span class="php-keyword1">new</span> \Exception(<span class="php-keyword2">sprintf</span>(<span class="php-quote">&quot;The 'dbworker' does not extends the class '%s'!&quot;</span>, DBWorker::<span class="php-keyword1">class</span>));
<span class="line" id="90">  90: </span>        }
<span class="line" id="91">  91: </span>
<span class="line" id="92">  92: </span>        <span class="php-keyword1">if</span> (<span class="php-var">$type</span> == <span class="php-quote">&quot;table&quot;</span> &amp;&amp; <span class="php-keyword1">empty</span>(<span class="php-var">$this</span>-&gt;table)) {
<span class="line" id="93">  93: </span>            <span class="php-keyword1">throw</span> <span class="php-keyword1">new</span> \Exception(<span class="php-quote">&quot;The target table is not specified!&quot;</span>);
<span class="line" id="94">  94: </span>        }
<span class="line" id="95">  95: </span>
<span class="line" id="96">  96: </span>        <span class="php-keyword1">if</span> (<span class="php-keyword1">empty</span>(<span class="php-var">$this</span>-&gt;fields)) {
<span class="line" id="97">  97: </span>            <span class="php-keyword1">throw</span> <span class="php-keyword1">new</span> \Exception(<span class="php-quote">&quot;The target fields are not specified!&quot;</span>);
<span class="line" id="98">  98: </span>        }
<span class="line" id="99">  99: </span>
<span class="line" id="100"> 100: </span>        <span class="php-keyword1">if</span> (!<span class="php-keyword2">is_array</span>(<span class="php-var">$this</span>-&gt;fields)) {
<span class="line" id="101"> 101: </span>            <span class="php-keyword1">throw</span> <span class="php-keyword1">new</span> \Exception(<span class="php-quote">&quot;Field definition must be an array - field =&gt; type!&quot;</span>);
<span class="line" id="102"> 102: </span>        }
<span class="line" id="103"> 103: </span>
<span class="line" id="104"> 104: </span>        <span class="php-keyword1">if</span> (!<span class="php-keyword1">empty</span>(<span class="php-var">$this</span>-&gt;key_fields) &amp;&amp; !<span class="php-keyword2">is_array</span>(<span class="php-var">$this</span>-&gt;key_fields)) {
<span class="line" id="105"> 105: </span>            <span class="php-keyword1">throw</span> <span class="php-keyword1">new</span> \Exception(<span class="php-quote">&quot;Key field definition must be an array!&quot;</span>);
<span class="line" id="106"> 106: </span>        }
<span class="line" id="107"> 107: </span>    } <span class="php-comment">// validateParameters</span>
<span class="line" id="108"> 108: </span>
<span class="line" id="109"> 109: </span>    <span class="php-comment">/**
</span><span class="line" id="110"> 110: </span><span class="php-comment">     * This is internal auxiliary function for converting an array to a where clause.
</span><span class="line" id="111"> 111: </span><span class="php-comment">     *
</span><span class="line" id="112"> 112: </span><span class="php-comment">     * @param string|array &amp;$where_clause
</span><span class="line" id="113"> 113: </span><span class="php-comment">     * The where clause that should be checked. If an array of keys is passed,
</span><span class="line" id="114"> 114: </span><span class="php-comment">     * the where clause is build based on it.
</span><span class="line" id="115"> 115: </span><span class="php-comment">     *
</span><span class="line" id="116"> 116: </span><span class="php-comment">     * @return void
</span><span class="line" id="117"> 117: </span><span class="php-comment">     *
</span><span class="line" id="118"> 118: </span><span class="php-comment">     * @throws \Exception
</span><span class="line" id="119"> 119: </span><span class="php-comment">     * It might throw an exception in the case if a field for the clause wad not described
</span><span class="line" id="120"> 120: </span><span class="php-comment">     * by the initialization.
</span><span class="line" id="121"> 121: </span><span class="php-comment">     *
</span><span class="line" id="122"> 122: </span><span class="php-comment">     * @author Oleg Schildt
</span><span class="line" id="123"> 123: </span><span class="php-comment">     */</span>
<span class="line" id="124"> 124: </span>    <span class="php-keyword1">protected</span> <span class="php-keyword1">function</span> checkWhereClause(&amp;<span class="php-var">$where_clause</span>)
<span class="line" id="125"> 125: </span>    {
<span class="line" id="126"> 126: </span>        <span class="php-keyword1">if</span> (!<span class="php-keyword2">is_array</span>(<span class="php-var">$where_clause</span>)) {
<span class="line" id="127"> 127: </span>            <span class="php-keyword1">return</span>;
<span class="line" id="128"> 128: </span>        }
<span class="line" id="129"> 129: </span>
<span class="line" id="130"> 130: </span>        <span class="php-var">$tmp</span> = <span class="php-quote">&quot;&quot;</span>;
<span class="line" id="131"> 131: </span>        <span class="php-keyword1">foreach</span> (<span class="php-var">$where_clause</span> <span class="php-keyword1">as</span> <span class="php-var">$key_field</span> =&gt; <span class="php-var">$value</span>) {
<span class="line" id="132"> 132: </span>            <span class="php-keyword1">if</span> (<span class="php-keyword1">empty</span>(<span class="php-var">$this</span>-&gt;fields[<span class="php-var">$key_field</span>])) {
<span class="line" id="133"> 133: </span>                <span class="php-keyword1">throw</span> <span class="php-keyword1">new</span> \Exception(<span class="php-keyword2">sprintf</span>(<span class="php-quote">&quot;The field '%s' is not described!&quot;</span>, <span class="php-var">$key_field</span>));
<span class="line" id="134"> 134: </span>            }
<span class="line" id="135"> 135: </span>
<span class="line" id="136"> 136: </span>            <span class="php-keyword1">if</span> (!<span class="php-keyword1">empty</span>(<span class="php-var">$tmp</span>)) {
<span class="line" id="137"> 137: </span>                <span class="php-var">$tmp</span> .= <span class="php-quote">&quot; and &quot;</span>;
<span class="line" id="138"> 138: </span>            }
<span class="line" id="139"> 139: </span>
<span class="line" id="140"> 140: </span>            <span class="php-var">$tmp</span> .= <span class="php-var">$key_field</span> . <span class="php-quote">&quot; = &quot;</span> . <span class="php-var">$this</span>-&gt;dbworker-&gt;prepare_for_query(<span class="php-var">$value</span>, <span class="php-var">$this</span>-&gt;fields[<span class="php-var">$key_field</span>]);
<span class="line" id="141"> 141: </span>        }
<span class="line" id="142"> 142: </span>
<span class="line" id="143"> 143: </span>        <span class="php-var">$where_clause</span> = <span class="php-quote">&quot;where &quot;</span> . <span class="php-var">$tmp</span>;
<span class="line" id="144"> 144: </span>    } <span class="php-comment">// checkWhereClause</span>
<span class="line" id="145"> 145: </span>
<span class="line" id="146"> 146: </span>    <span class="php-comment">/**
</span><span class="line" id="147"> 147: </span><span class="php-comment">     * This is internal auxiliary function for saving a record set from an array
</span><span class="line" id="148"> 148: </span><span class="php-comment">     * with key field values as array dimensions.
</span><span class="line" id="149"> 149: </span><span class="php-comment">     *
</span><span class="line" id="150"> 150: </span><span class="php-comment">     * It expand this multidimensional
</span><span class="line" id="151"> 151: </span><span class="php-comment">     * array into the set of flat records suitable for call {@see RecordsetManager::saveRecord()}.
</span><span class="line" id="152"> 152: </span><span class="php-comment">     *
</span><span class="line" id="153"> 153: </span><span class="php-comment">     * @param array &amp;$subarray
</span><span class="line" id="154"> 154: </span><span class="php-comment">     * The current subarray ro be processed.
</span><span class="line" id="155"> 155: </span><span class="php-comment">     *
</span><span class="line" id="156"> 156: </span><span class="php-comment">     * @param array $key_fields
</span><span class="line" id="157"> 157: </span><span class="php-comment">     * The array of the key fields. These are the fields that are used
</span><span class="line" id="158"> 158: </span><span class="php-comment">     * to uniquely identify a record.
</span><span class="line" id="159"> 159: </span><span class="php-comment">     *
</span><span class="line" id="160"> 160: </span><span class="php-comment">     * @param array &amp;$parent_values
</span><span class="line" id="161"> 161: </span><span class="php-comment">     * The array of the values of the foreign keys
</span><span class="line" id="162"> 162: </span><span class="php-comment">     * in the form &quot;field_name&quot; =&gt; &quot;value&quot;.
</span><span class="line" id="163"> 163: </span><span class="php-comment">     *
</span><span class="line" id="164"> 164: </span><span class="php-comment">     * @param array &amp;$record
</span><span class="line" id="165"> 165: </span><span class="php-comment">     * The array where the resulting flat record is built.
</span><span class="line" id="166"> 166: </span><span class="php-comment">     *
</span><span class="line" id="167"> 167: </span><span class="php-comment">     * @param string $identity_field
</span><span class="line" id="168"> 168: </span><span class="php-comment">     * The name of the identity field if exists. If the identity field is specified
</span><span class="line" id="169"> 169: </span><span class="php-comment">     * and the record does not exist yet in the table, the source array is extended
</span><span class="line" id="170"> 170: </span><span class="php-comment">     * with a pair &quot;identity field&quot; =&gt; &quot;identity value&quot; issued by the database by this
</span><span class="line" id="171"> 171: </span><span class="php-comment">     * insert operation.
</span><span class="line" id="172"> 172: </span><span class="php-comment">     *
</span><span class="line" id="173"> 173: </span><span class="php-comment">     * @return void
</span><span class="line" id="174"> 174: </span><span class="php-comment">     *
</span><span class="line" id="175"> 175: </span><span class="php-comment">     * @throws \Exception
</span><span class="line" id="176"> 176: </span><span class="php-comment">     * It might throw an exception in the case of any errors:
</span><span class="line" id="177"> 177: </span><span class="php-comment">     *
</span><span class="line" id="178"> 178: </span><span class="php-comment">     * - if some parameters are missing.
</span><span class="line" id="179"> 179: </span><span class="php-comment">     * - if dbworker does not extend {@see \SmartFactory\DatabaseWorkers\DBWorker}.
</span><span class="line" id="180"> 180: </span><span class="php-comment">     * - if some parameters are not of the proper type.
</span><span class="line" id="181"> 181: </span><span class="php-comment">     * - if the query fails or if some object names are invalid.
</span><span class="line" id="182"> 182: </span><span class="php-comment">     *
</span><span class="line" id="183"> 183: </span><span class="php-comment">     * @author Oleg Schildt
</span><span class="line" id="184"> 184: </span><span class="php-comment">     */</span>
<span class="line" id="185"> 185: </span>    <span class="php-keyword1">protected</span> <span class="php-keyword1">function</span> processSubarray(&amp;<span class="php-var">$subarray</span>, <span class="php-var">$key_fields</span>, &amp;<span class="php-var">$parent_values</span>, &amp;<span class="php-var">$record</span>, <span class="php-var">$identity_field</span>)
<span class="line" id="186"> 186: </span>    {
<span class="line" id="187"> 187: </span>        <span class="php-var">$current_key</span> = <span class="php-keyword2">array_shift</span>(<span class="php-var">$key_fields</span>);
<span class="line" id="188"> 188: </span>
<span class="line" id="189"> 189: </span>        <span class="php-keyword1">foreach</span> (<span class="php-var">$subarray</span> <span class="php-keyword1">as</span> <span class="php-var">$key</span> =&gt; <span class="php-var">$value</span>) {
<span class="line" id="190"> 190: </span>            <span class="php-keyword1">if</span> (!<span class="php-keyword1">empty</span>(<span class="php-var">$current_key</span>)) {
<span class="line" id="191"> 191: </span>                <span class="php-keyword1">if</span> (!<span class="php-keyword1">empty</span>(<span class="php-var">$parent_values</span>[<span class="php-var">$current_key</span>])) {
<span class="line" id="192"> 192: </span>                    <span class="php-var">$record</span>[<span class="php-var">$current_key</span>] = <span class="php-var">$parent_values</span>[<span class="php-var">$current_key</span>];
<span class="line" id="193"> 193: </span>                } <span class="php-keyword1">else</span> {
<span class="line" id="194"> 194: </span>                    <span class="php-var">$record</span>[<span class="php-var">$current_key</span>] = <span class="php-var">$key</span>;
<span class="line" id="195"> 195: </span>                }
<span class="line" id="196"> 196: </span>
<span class="line" id="197"> 197: </span>                <span class="php-var">$this</span>-&gt;processSubarray(<span class="php-var">$value</span>, <span class="php-var">$key_fields</span>, <span class="php-var">$parent_values</span>, <span class="php-var">$record</span>, <span class="php-var">$identity_field</span>);
<span class="line" id="198"> 198: </span>            } <span class="php-keyword1">else</span> {
<span class="line" id="199"> 199: </span>                <span class="php-var">$record</span>[<span class="php-var">$key</span>] = <span class="php-var">$value</span>;
<span class="line" id="200"> 200: </span>            }
<span class="line" id="201"> 201: </span>        }
<span class="line" id="202"> 202: </span>
<span class="line" id="203"> 203: </span>        <span class="php-keyword1">if</span> (<span class="php-keyword1">empty</span>(<span class="php-var">$current_key</span>)) {
<span class="line" id="204"> 204: </span>            <span class="php-var">$where_clause</span> = [];
<span class="line" id="205"> 205: </span>
<span class="line" id="206"> 206: </span>            <span class="php-keyword1">foreach</span> (<span class="php-var">$this</span>-&gt;key_fields <span class="php-keyword1">as</span> <span class="php-var">$field</span>) {
<span class="line" id="207"> 207: </span>                <span class="php-keyword1">if</span> (!<span class="php-keyword1">empty</span>(<span class="php-var">$record</span>[<span class="php-var">$field</span>])) {
<span class="line" id="208"> 208: </span>                    <span class="php-var">$where_clause</span>[<span class="php-var">$field</span>] = <span class="php-var">$record</span>[<span class="php-var">$field</span>];
<span class="line" id="209"> 209: </span>                }
<span class="line" id="210"> 210: </span>            }
<span class="line" id="211"> 211: </span>
<span class="line" id="212"> 212: </span>            <span class="php-var">$this</span>-&gt;saveRecord(<span class="php-var">$record</span>, <span class="php-var">$where_clause</span>, <span class="php-var">$identity_field</span>);
<span class="line" id="213"> 213: </span>        }
<span class="line" id="214"> 214: </span>    } <span class="php-comment">// processSubarray</span>
<span class="line" id="215"> 215: </span>
<span class="line" id="216"> 216: </span>    <span class="php-comment">/**
</span><span class="line" id="217"> 217: </span><span class="php-comment">     * Sets the dbworker to be used for working with the database.
</span><span class="line" id="218"> 218: </span><span class="php-comment">     *
</span><span class="line" id="219"> 219: </span><span class="php-comment">     * @param DatabaseWorkers\DBWorker $dbworker
</span><span class="line" id="220"> 220: </span><span class="php-comment">     * The dbworker to be used for working with the database.
</span><span class="line" id="221"> 221: </span><span class="php-comment">     *
</span><span class="line" id="222"> 222: </span><span class="php-comment">     * @return void
</span><span class="line" id="223"> 223: </span><span class="php-comment">     *
</span><span class="line" id="224"> 224: </span><span class="php-comment">     * @see RecordsetManager::getDBWorker()
</span><span class="line" id="225"> 225: </span><span class="php-comment">     *
</span><span class="line" id="226"> 226: </span><span class="php-comment">     * @author Oleg Schildt
</span><span class="line" id="227"> 227: </span><span class="php-comment">     */</span>
<span class="line" id="228"> 228: </span>    <span class="php-keyword1">public</span> <span class="php-keyword1">function</span> setDBWorker(<span class="php-var">$dbworker</span>)
<span class="line" id="229"> 229: </span>    {
<span class="line" id="230"> 230: </span>        <span class="php-var">$this</span>-&gt;dbworker = <span class="php-var">$dbworker</span>;
<span class="line" id="231"> 231: </span>    } <span class="php-comment">// setDBWorker</span>
<span class="line" id="232"> 232: </span>
<span class="line" id="233"> 233: </span>    <span class="php-comment">/**
</span><span class="line" id="234"> 234: </span><span class="php-comment">     * Returns the dbworker to be used for working with the database.
</span><span class="line" id="235"> 235: </span><span class="php-comment">     *
</span><span class="line" id="236"> 236: </span><span class="php-comment">     * @return DatabaseWorkers\DBWorker
</span><span class="line" id="237"> 237: </span><span class="php-comment">     * Returns the dbworker to be used for working with the database.
</span><span class="line" id="238"> 238: </span><span class="php-comment">     *
</span><span class="line" id="239"> 239: </span><span class="php-comment">     * @see RecordsetManager::getDBWorker()
</span><span class="line" id="240"> 240: </span><span class="php-comment">     *
</span><span class="line" id="241"> 241: </span><span class="php-comment">     * @author Oleg Schildt
</span><span class="line" id="242"> 242: </span><span class="php-comment">     */</span>
<span class="line" id="243"> 243: </span>    <span class="php-keyword1">public</span> <span class="php-keyword1">function</span> getDBWorker()
<span class="line" id="244"> 244: </span>    {
<<<<<<< HEAD
<span class="line" id="245"> 245: </span>        <span class="php-keyword1">if</span> (<span class="php-var">$this</span>-&gt;dbworker) {
<span class="line" id="246"> 246: </span>            <span class="php-var">$this</span>-&gt;dbworker-&gt;connect();
<span class="line" id="247"> 247: </span>        }    
<span class="line" id="248"> 248: </span>
<span class="line" id="249"> 249: </span>        <span class="php-keyword1">return</span> <span class="php-var">$this</span>-&gt;dbworker;
<span class="line" id="250"> 250: </span>    } <span class="php-comment">// getDBWorker</span>
<span class="line" id="251"> 251: </span>
<span class="line" id="252"> 252: </span>    <span class="php-comment">/**
</span><span class="line" id="253"> 253: </span><span class="php-comment">     * Defines the field mappings for working with record sets based on a table.
</span><span class="line" id="254"> 254: </span><span class="php-comment">     *
</span><span class="line" id="255"> 255: </span><span class="php-comment">     * @param string $table
</span><span class="line" id="256"> 256: </span><span class="php-comment">     * The name of the table.
</span><span class="line" id="257"> 257: </span><span class="php-comment">     *
</span><span class="line" id="258"> 258: </span><span class="php-comment">     * @param array $fields
</span><span class="line" id="259"> 259: </span><span class="php-comment">     * The array of fields in the form &quot;field name&quot; =&gt; &quot;field type&quot;.
</span><span class="line" id="260"> 260: </span><span class="php-comment">     *
</span><span class="line" id="261"> 261: </span><span class="php-comment">     * @param array $key_fields
</span><span class="line" id="262"> 262: </span><span class="php-comment">     * The array of key fields. These are the fields that are used
</span><span class="line" id="263"> 263: </span><span class="php-comment">     * to uniquely identify a record.
</span><span class="line" id="264"> 264: </span><span class="php-comment">     *
</span><span class="line" id="265"> 265: </span><span class="php-comment">     * @return void
</span><span class="line" id="266"> 266: </span><span class="php-comment">     *
</span><span class="line" id="267"> 267: </span><span class="php-comment">     * @throws \Exception
</span><span class="line" id="268"> 268: </span><span class="php-comment">     * It might throw an exception in the case of any errors:
</span><span class="line" id="269"> 269: </span><span class="php-comment">     *
</span><span class="line" id="270"> 270: </span><span class="php-comment">     * - if some parameters are missing.
</span><span class="line" id="271"> 271: </span><span class="php-comment">     * - if dbworker does not extend {@see \SmartFactory\DatabaseWorkers\DBWorker}.
</span><span class="line" id="272"> 272: </span><span class="php-comment">     * - if the query fails or if some object names are invalid.
</span><span class="line" id="273"> 273: </span><span class="php-comment">     *
</span><span class="line" id="274"> 274: </span><span class="php-comment">     * @see IRecordsetManager::describeTableFieldsQuery()
</span><span class="line" id="275"> 275: </span><span class="php-comment">     *
</span><span class="line" id="276"> 276: </span><span class="php-comment">     * @author Oleg Schildt
</span><span class="line" id="277"> 277: </span><span class="php-comment">     */</span>
<span class="line" id="278"> 278: </span>    <span class="php-keyword1">public</span> <span class="php-keyword1">function</span> describeTableFields(<span class="php-var">$table</span>, <span class="php-var">$fields</span>, <span class="php-var">$key_fields</span>)
<span class="line" id="279"> 279: </span>    {
<span class="line" id="280"> 280: </span>        <span class="php-var">$this</span>-&gt;table = <span class="php-var">$table</span>;
<span class="line" id="281"> 281: </span>        <span class="php-var">$this</span>-&gt;fields = <span class="php-var">$fields</span>;
<span class="line" id="282"> 282: </span>
<span class="line" id="283"> 283: </span>        <span class="php-keyword1">if</span> (<span class="php-keyword2">is_array</span>(<span class="php-var">$key_fields</span>)) {
<span class="line" id="284"> 284: </span>            <span class="php-var">$this</span>-&gt;key_fields = <span class="php-var">$key_fields</span>;
<span class="line" id="285"> 285: </span>        } <span class="php-keyword1">else</span> {
<span class="line" id="286"> 286: </span>            <span class="php-var">$this</span>-&gt;key_fields = [];
<span class="line" id="287"> 287: </span>        }
<span class="line" id="288"> 288: </span>
<span class="line" id="289"> 289: </span>        <span class="php-var">$this</span>-&gt;validateParameters(<span class="php-quote">&quot;table&quot;</span>);
<span class="line" id="290"> 290: </span>    } <span class="php-comment">// describeTableFields</span>
<span class="line" id="291"> 291: </span>
<span class="line" id="292"> 292: </span>    <span class="php-comment">/**
</span><span class="line" id="293"> 293: </span><span class="php-comment">     * Defines the field mappings for working with record sets based on a query.
</span><span class="line" id="294"> 294: </span><span class="php-comment">     *
</span><span class="line" id="295"> 295: </span><span class="php-comment">     * @param array $fields
</span><span class="line" id="296"> 296: </span><span class="php-comment">     * The array of fields in the form &quot;field name&quot; =&gt; &quot;field type&quot;.
</span><span class="line" id="297"> 297: </span><span class="php-comment">     *
</span><span class="line" id="298"> 298: </span><span class="php-comment">     * @param array $key_fields
</span><span class="line" id="299"> 299: </span><span class="php-comment">     * The array of key fields. These are the fields that are used
</span><span class="line" id="300"> 300: </span><span class="php-comment">     * to uniquely identify a record.
</span><span class="line" id="301"> 301: </span><span class="php-comment">     *
</span><span class="line" id="302"> 302: </span><span class="php-comment">     * @return void
</span><span class="line" id="303"> 303: </span><span class="php-comment">     *
</span><span class="line" id="304"> 304: </span><span class="php-comment">     * @throws \Exception
</span><span class="line" id="305"> 305: </span><span class="php-comment">     * It might throw an exception in the case of any errors:
</span><span class="line" id="306"> 306: </span><span class="php-comment">     *
</span><span class="line" id="307"> 307: </span><span class="php-comment">     * - if some parameters are missing.
</span><span class="line" id="308"> 308: </span><span class="php-comment">     * - if dbworker does not extend {@see \SmartFactory\DatabaseWorkers\DBWorker}.
</span><span class="line" id="309"> 309: </span><span class="php-comment">     * - if the query fails or if some object names are invalid.
</span><span class="line" id="310"> 310: </span><span class="php-comment">     *
</span><span class="line" id="311"> 311: </span><span class="php-comment">     * @see IRecordsetManager::describeTableFields()
</span><span class="line" id="312"> 312: </span><span class="php-comment">     *
</span><span class="line" id="313"> 313: </span><span class="php-comment">     * @author Oleg Schildt
</span><span class="line" id="314"> 314: </span><span class="php-comment">     */</span>
<span class="line" id="315"> 315: </span>    <span class="php-keyword1">public</span> <span class="php-keyword1">function</span> describeTableFieldsQuery(<span class="php-var">$fields</span>, <span class="php-var">$key_fields</span>)
<span class="line" id="316"> 316: </span>    {
<span class="line" id="317"> 317: </span>        <span class="php-var">$this</span>-&gt;fields = <span class="php-var">$fields</span>;
<span class="line" id="318"> 318: </span>
<span class="line" id="319"> 319: </span>        <span class="php-keyword1">if</span> (<span class="php-keyword2">is_array</span>(<span class="php-var">$key_fields</span>)) {
<span class="line" id="320"> 320: </span>            <span class="php-var">$this</span>-&gt;key_fields = <span class="php-var">$key_fields</span>;
<span class="line" id="321"> 321: </span>        } <span class="php-keyword1">else</span> {
<span class="line" id="322"> 322: </span>            <span class="php-var">$this</span>-&gt;key_fields = [];
<span class="line" id="323"> 323: </span>        }
<span class="line" id="324"> 324: </span>
<span class="line" id="325"> 325: </span>        <span class="php-var">$this</span>-&gt;validateParameters(<span class="php-quote">&quot;query&quot;</span>);
<span class="line" id="326"> 326: </span>    } <span class="php-comment">// describeTableFieldsQuery</span>
<span class="line" id="327"> 327: </span>
<span class="line" id="328"> 328: </span>    <span class="php-comment">/**
</span><span class="line" id="329"> 329: </span><span class="php-comment">     * Deletes records by a given where clause.
</span><span class="line" id="330"> 330: </span><span class="php-comment">     *
</span><span class="line" id="331"> 331: </span><span class="php-comment">     * @param string|array $where_clause
</span><span class="line" id="332"> 332: </span><span class="php-comment">     * The where clause that should restrict the result. If an array of keys is passed,
</span><span class="line" id="333"> 333: </span><span class="php-comment">     * the where clause is build automatically based on it.
</span><span class="line" id="334"> 334: </span><span class="php-comment">     *
</span><span class="line" id="335"> 335: </span><span class="php-comment">     * @return void
</span><span class="line" id="336"> 336: </span><span class="php-comment">     *
</span><span class="line" id="337"> 337: </span><span class="php-comment">     * @throws \Exception
</span><span class="line" id="338"> 338: </span><span class="php-comment">     * It might throw an exception in the case of any errors:
</span><span class="line" id="339"> 339: </span><span class="php-comment">     *
</span><span class="line" id="340"> 340: </span><span class="php-comment">     * - if some parameters are missing.
</span><span class="line" id="341"> 341: </span><span class="php-comment">     * - if dbworker does not extend {@see \SmartFactory\DatabaseWorkers\DBWorker}.
</span><span class="line" id="342"> 342: </span><span class="php-comment">     * - if some parameters are not of the proper type.
</span><span class="line" id="343"> 343: </span><span class="php-comment">     * - if the query fails or if some object names are invalid.
</span><span class="line" id="344"> 344: </span><span class="php-comment">     *
</span><span class="line" id="345"> 345: </span><span class="php-comment">     * @see  RecordsetManager::saveRecord()
</span><span class="line" id="346"> 346: </span><span class="php-comment">     * @see  RecordsetManager::deleteRecordsQuery()
</span><span class="line" id="347"> 347: </span><span class="php-comment">     *
</span><span class="line" id="348"> 348: </span><span class="php-comment">     * @uses \SmartFactory\DatabaseWorkers\DBWorker
</span><span class="line" id="349"> 349: </span><span class="php-comment">     *
</span><span class="line" id="350"> 350: </span><span class="php-comment">     * @author Oleg Schildt
</span><span class="line" id="351"> 351: </span><span class="php-comment">     */</span>
<span class="line" id="352"> 352: </span>    <span class="php-keyword1">public</span> <span class="php-keyword1">function</span> deleteRecords(<span class="php-var">$where_clause</span>)
<span class="line" id="353"> 353: </span>    {
<span class="line" id="354"> 354: </span>        <span class="php-var">$this</span>-&gt;validateParameters(<span class="php-quote">&quot;table&quot;</span>);
<span class="line" id="355"> 355: </span>
<span class="line" id="356"> 356: </span>        <span class="php-var">$this</span>-&gt;checkWhereClause(<span class="php-var">$where_clause</span>);
<span class="line" id="357"> 357: </span>
<span class="line" id="358"> 358: </span>        <span class="php-var">$query</span> = <span class="php-quote">&quot;delete from &quot;</span> . <span class="php-var">$this</span>-&gt;table . <span class="php-quote">&quot;\n&quot;</span>;
<span class="line" id="359"> 359: </span>
<span class="line" id="360"> 360: </span>        <span class="php-var">$query</span> .= <span class="php-var">$where_clause</span>;
<span class="line" id="361"> 361: </span>
<span class="line" id="362"> 362: </span>        <span class="php-var">$this</span>-&gt;deleteRecordsQuery(<span class="php-var">$query</span>);
<span class="line" id="363"> 363: </span>    } <span class="php-comment">// deleteRecords</span>
<span class="line" id="364"> 364: </span>
<span class="line" id="365"> 365: </span>    <span class="php-comment">/**
</span><span class="line" id="366"> 366: </span><span class="php-comment">     * Deletes records by a given query.
</span><span class="line" id="367"> 367: </span><span class="php-comment">     *
</span><span class="line" id="368"> 368: </span><span class="php-comment">     * @param string $query
</span><span class="line" id="369"> 369: </span><span class="php-comment">     * The query to be used.
</span><span class="line" id="370"> 370: </span><span class="php-comment">     *
</span><span class="line" id="371"> 371: </span><span class="php-comment">     * @return void
</span><span class="line" id="372"> 372: </span><span class="php-comment">     *
</span><span class="line" id="373"> 373: </span><span class="php-comment">     * @throws \Exception
</span><span class="line" id="374"> 374: </span><span class="php-comment">     * It might throw an exception in the case of any errors:
</span><span class="line" id="375"> 375: </span><span class="php-comment">     *
</span><span class="line" id="376"> 376: </span><span class="php-comment">     * - if some parameters are missing.
</span><span class="line" id="377"> 377: </span><span class="php-comment">     * - if dbworker does not extend {@see \SmartFactory\DatabaseWorkers\DBWorker}.
</span><span class="line" id="378"> 378: </span><span class="php-comment">     * - if some parameters are not of the proper type.
</span><span class="line" id="379"> 379: </span><span class="php-comment">     * - if the query fails or if some object names are invalid.
</span><span class="line" id="380"> 380: </span><span class="php-comment">     *
</span><span class="line" id="381"> 381: </span><span class="php-comment">     * @see  RecordsetManager::deleteRecords()
</span><span class="line" id="382"> 382: </span><span class="php-comment">     *
</span><span class="line" id="383"> 383: </span><span class="php-comment">     * @uses \SmartFactory\DatabaseWorkers\DBWorker
</span><span class="line" id="384"> 384: </span><span class="php-comment">     *
</span><span class="line" id="385"> 385: </span><span class="php-comment">     * @author Oleg Schildt
</span><span class="line" id="386"> 386: </span><span class="php-comment">     */</span>
<span class="line" id="387"> 387: </span>    <span class="php-keyword1">public</span> <span class="php-keyword1">function</span> deleteRecordsQuery(<span class="php-var">$query</span>)
<span class="line" id="388"> 388: </span>    {
<span class="line" id="389"> 389: </span>        <span class="php-var">$this</span>-&gt;validateParameters(<span class="php-quote">&quot;query&quot;</span>);
<span class="line" id="390"> 390: </span>
<span class="line" id="391"> 391: </span>        <span class="php-var">$this</span>-&gt;dbworker-&gt;connect();
<span class="line" id="392"> 392: </span>
<span class="line" id="393"> 393: </span>        <span class="php-var">$this</span>-&gt;dbworker-&gt;execute_query(<span class="php-var">$query</span>);
<span class="line" id="394"> 394: </span>    } <span class="php-comment">// deleteRecordsQuery</span>
<span class="line" id="395"> 395: </span>
<span class="line" id="396"> 396: </span>    <span class="php-comment">/**
</span><span class="line" id="397"> 397: </span><span class="php-comment">     * Loads a record into an array in the form &quot;field_name&quot; =&gt; &quot;value&quot; based on a table.
</span><span class="line" id="398"> 398: </span><span class="php-comment">     *
</span><span class="line" id="399"> 399: </span><span class="php-comment">     * @param array &amp;$record
</span><span class="line" id="400"> 400: </span><span class="php-comment">     * The target array where the data should be loaded.
</span><span class="line" id="401"> 401: </span><span class="php-comment">     *
</span><span class="line" id="402"> 402: </span><span class="php-comment">     * @param string|array $where_clause
</span><span class="line" id="403"> 403: </span><span class="php-comment">     * The where clause that should restrict the result to one record. If an array of keys is passed,
</span><span class="line" id="404"> 404: </span><span class="php-comment">     * the where clause is build automatically based on it.
</span><span class="line" id="405"> 405: </span><span class="php-comment">     *
</span><span class="line" id="406"> 406: </span><span class="php-comment">     * @return void
</span><span class="line" id="407"> 407: </span><span class="php-comment">     *
</span><span class="line" id="408"> 408: </span><span class="php-comment">     * @throws \Exception
</span><span class="line" id="409"> 409: </span><span class="php-comment">     * It might throw an exception in the case of any errors:
</span><span class="line" id="410"> 410: </span><span class="php-comment">     *
</span><span class="line" id="411"> 411: </span><span class="php-comment">     * - if some parameters are missing.
</span><span class="line" id="412"> 412: </span><span class="php-comment">     * - if dbworker does not extend {@see \SmartFactory\DatabaseWorkers\DBWorker}.
</span><span class="line" id="413"> 413: </span><span class="php-comment">     * - if some parameters are not of the proper type.
</span><span class="line" id="414"> 414: </span><span class="php-comment">     * - if the query fails or if some object names are invalid.
</span><span class="line" id="415"> 415: </span><span class="php-comment">     *
</span><span class="line" id="416"> 416: </span><span class="php-comment">     * @see  RecordsetManager::saveRecord()
</span><span class="line" id="417"> 417: </span><span class="php-comment">     * @see  RecordsetManager::loadRecordSet()
</span><span class="line" id="418"> 418: </span><span class="php-comment">     * @see  RecordsetManager::loadRecordQuery()
</span><span class="line" id="419"> 419: </span><span class="php-comment">     *
</span><span class="line" id="420"> 420: </span><span class="php-comment">     * @uses \SmartFactory\DatabaseWorkers\DBWorker
</span><span class="line" id="421"> 421: </span><span class="php-comment">     *
</span><span class="line" id="422"> 422: </span><span class="php-comment">     * @author Oleg Schildt
</span><span class="line" id="423"> 423: </span><span class="php-comment">     */</span>
<span class="line" id="424"> 424: </span>    <span class="php-keyword1">public</span> <span class="php-keyword1">function</span> loadRecord(&amp;<span class="php-var">$record</span>, <span class="php-var">$where_clause</span>)
<span class="line" id="425"> 425: </span>    {
<span class="line" id="426"> 426: </span>        <span class="php-var">$this</span>-&gt;validateParameters(<span class="php-quote">&quot;table&quot;</span>);
<span class="line" id="427"> 427: </span>
<span class="line" id="428"> 428: </span>        <span class="php-var">$this</span>-&gt;checkWhereClause(<span class="php-var">$where_clause</span>);
<span class="line" id="429"> 429: </span>
<span class="line" id="430"> 430: </span>        <span class="php-var">$query</span> = <span class="php-quote">&quot;select\n&quot;</span>;
<span class="line" id="431"> 431: </span>
<span class="line" id="432"> 432: </span>        <span class="php-var">$query</span> .= <span class="php-keyword2">implode</span>(<span class="php-quote">&quot;, &quot;</span>, <span class="php-keyword2">array_keys</span>(<span class="php-var">$this</span>-&gt;fields)) . <span class="php-quote">&quot;\n&quot;</span>;
<span class="line" id="433"> 433: </span>
<span class="line" id="434"> 434: </span>        <span class="php-var">$query</span> .= <span class="php-quote">&quot;from &quot;</span> . <span class="php-var">$this</span>-&gt;table . <span class="php-quote">&quot;\n&quot;</span>;
<span class="line" id="435"> 435: </span>
<span class="line" id="436"> 436: </span>        <span class="php-var">$query</span> .= <span class="php-var">$where_clause</span>;
<span class="line" id="437"> 437: </span>
<span class="line" id="438"> 438: </span>        <span class="php-var">$this</span>-&gt;loadRecordQuery(<span class="php-var">$record</span>, <span class="php-var">$query</span>);
<span class="line" id="439"> 439: </span>    } <span class="php-comment">// loadRecord</span>
<span class="line" id="440"> 440: </span>
<span class="line" id="441"> 441: </span>    <span class="php-comment">/**
</span><span class="line" id="442"> 442: </span><span class="php-comment">     * Loads a record into an array in the form &quot;field_name&quot; =&gt; &quot;value&quot;.
</span><span class="line" id="443"> 443: </span><span class="php-comment">     *
</span><span class="line" id="444"> 444: </span><span class="php-comment">     * @param array &amp;$record
</span><span class="line" id="445"> 445: </span><span class="php-comment">     * The target array where the data should be loaded.
</span><span class="line" id="446"> 446: </span><span class="php-comment">     *
</span><span class="line" id="447"> 447: </span><span class="php-comment">     * @param string $query
</span><span class="line" id="448"> 448: </span><span class="php-comment">     * The query to be used.
</span><span class="line" id="449"> 449: </span><span class="php-comment">     *
</span><span class="line" id="450"> 450: </span><span class="php-comment">     * @return void
</span><span class="line" id="451"> 451: </span><span class="php-comment">     *
</span><span class="line" id="452"> 452: </span><span class="php-comment">     * @throws \Exception
</span><span class="line" id="453"> 453: </span><span class="php-comment">     * It might throw an exception in the case of any errors:
</span><span class="line" id="454"> 454: </span><span class="php-comment">     *
</span><span class="line" id="455"> 455: </span><span class="php-comment">     * - if some parameters are missing.
</span><span class="line" id="456"> 456: </span><span class="php-comment">     * - if dbworker does not extend {@see \SmartFactory\DatabaseWorkers\DBWorker}.
</span><span class="line" id="457"> 457: </span><span class="php-comment">     * - if some parameters are not of the proper type.
</span><span class="line" id="458"> 458: </span><span class="php-comment">     * - if the query fails or if some object names are invalid.
</span><span class="line" id="459"> 459: </span><span class="php-comment">     *
</span><span class="line" id="460"> 460: </span><span class="php-comment">     * @see  RecordsetManager::loadRecord()
</span><span class="line" id="461"> 461: </span><span class="php-comment">     * @see  RecordsetManager::loadRecordSetQuery()
</span><span class="line" id="462"> 462: </span><span class="php-comment">     *
</span><span class="line" id="463"> 463: </span><span class="php-comment">     * @uses \SmartFactory\DatabaseWorkers\DBWorker
</span><span class="line" id="464"> 464: </span><span class="php-comment">     *
</span><span class="line" id="465"> 465: </span><span class="php-comment">     * @author Oleg Schildt
</span><span class="line" id="466"> 466: </span><span class="php-comment">     */</span>
<span class="line" id="467"> 467: </span>    <span class="php-keyword1">public</span> <span class="php-keyword1">function</span> loadRecordQuery(&amp;<span class="php-var">$record</span>, <span class="php-var">$query</span>)
<span class="line" id="468"> 468: </span>    {
<span class="line" id="469"> 469: </span>        <span class="php-var">$this</span>-&gt;validateParameters(<span class="php-quote">&quot;query&quot;</span>);
<span class="line" id="470"> 470: </span>
<span class="line" id="471"> 471: </span>        <span class="php-var">$this</span>-&gt;dbworker-&gt;connect();
<span class="line" id="472"> 472: </span>
<span class="line" id="473"> 473: </span>        <span class="php-var">$this</span>-&gt;dbworker-&gt;execute_query(<span class="php-var">$query</span>);
<span class="line" id="474"> 474: </span>
<span class="line" id="475"> 475: </span>        <span class="php-keyword1">if</span> (<span class="php-var">$this</span>-&gt;dbworker-&gt;fetch_row()) {
<span class="line" id="476"> 476: </span>            <span class="php-keyword1">foreach</span> (<span class="php-var">$this</span>-&gt;fields <span class="php-keyword1">as</span> <span class="php-var">$field</span> =&gt; <span class="php-var">$type</span>) {
<span class="line" id="477"> 477: </span>                <span class="php-var">$record</span>[<span class="php-var">$field</span>] = <span class="php-var">$this</span>-&gt;dbworker-&gt;field_by_name(<span class="php-var">$field</span>, <span class="php-var">$type</span>);
<span class="line" id="478"> 478: </span>            }
<span class="line" id="479"> 479: </span>        }
<span class="line" id="480"> 480: </span>
<span class="line" id="481"> 481: </span>        <span class="php-var">$this</span>-&gt;dbworker-&gt;free_result();
<span class="line" id="482"> 482: </span>    } <span class="php-comment">// loadRecordQuery</span>
<span class="line" id="483"> 483: </span>
<span class="line" id="484"> 484: </span>    <span class="php-comment">/**
</span><span class="line" id="485"> 485: </span><span class="php-comment">     * Loads records into an array in the form
</span><span class="line" id="486"> 486: </span><span class="php-comment">     *
</span><span class="line" id="487"> 487: </span><span class="php-comment">     * $records[&quot;key_field1&quot;][&quot;key_field2&quot;][&quot;key_fieldN&quot;][&quot;field_name&quot;] = &quot;value&quot;.
</span><span class="line" id="488"> 488: </span><span class="php-comment">     *
</span><span class="line" id="489"> 489: </span><span class="php-comment">     * baed on a table.
</span><span class="line" id="490"> 490: </span><span class="php-comment">     *
</span><span class="line" id="491"> 491: </span><span class="php-comment">     * @param array &amp;$records
</span><span class="line" id="492"> 492: </span><span class="php-comment">     * The target array where the data should be loaded.
</span><span class="line" id="493"> 493: </span><span class="php-comment">     *
</span><span class="line" id="494"> 494: </span><span class="php-comment">     * @param string|array $where_clause
</span><span class="line" id="495"> 495: </span><span class="php-comment">     * The where clause that should restrict the result. If an array of keys is passed,
</span><span class="line" id="496"> 496: </span><span class="php-comment">     * the where clause is build automatically based on it.
</span><span class="line" id="497"> 497: </span><span class="php-comment">     *
</span><span class="line" id="498"> 498: </span><span class="php-comment">     * @param string $order_clause
</span><span class="line" id="499"> 499: </span><span class="php-comment">     * The order clause to sort the results.
</span><span class="line" id="500"> 500: </span><span class="php-comment">     *
</span><span class="line" id="501"> 501: </span><span class="php-comment">     * @param int $limit
</span><span class="line" id="502"> 502: </span><span class="php-comment">     * The limit how many records shoud be loaded. 0 for unlimited.
</span><span class="line" id="503"> 503: </span><span class="php-comment">     *
</span><span class="line" id="504"> 504: </span><span class="php-comment">     * @return void
</span><span class="line" id="505"> 505: </span><span class="php-comment">     *
</span><span class="line" id="506"> 506: </span><span class="php-comment">     * @throws \Exception
</span><span class="line" id="507"> 507: </span><span class="php-comment">     * It might throw an exception in the case of any errors:
</span><span class="line" id="508"> 508: </span><span class="php-comment">     *
</span><span class="line" id="509"> 509: </span><span class="php-comment">     * - if some parameters are missing.
</span><span class="line" id="510"> 510: </span><span class="php-comment">     * - if dbworker does not extend {@see \SmartFactory\DatabaseWorkers\DBWorker}.
</span><span class="line" id="511"> 511: </span><span class="php-comment">     * - if some parameters are not of the proper type.
</span><span class="line" id="512"> 512: </span><span class="php-comment">     * - if the query fails or if some object names are invalid.
</span><span class="line" id="513"> 513: </span><span class="php-comment">     *
</span><span class="line" id="514"> 514: </span><span class="php-comment">     * @see  RecordsetManager::loadRecord()
</span><span class="line" id="515"> 515: </span><span class="php-comment">     * @see  RecordsetManager::saveRecordSet()
</span><span class="line" id="516"> 516: </span><span class="php-comment">     * @see  RecordsetManager::loadRecordSetQuery()
</span><span class="line" id="517"> 517: </span><span class="php-comment">     *
</span><span class="line" id="518"> 518: </span><span class="php-comment">     * @uses \SmartFactory\DatabaseWorkers\DBWorker
</span><span class="line" id="519"> 519: </span><span class="php-comment">     *
</span><span class="line" id="520"> 520: </span><span class="php-comment">     * @author Oleg Schildt
</span><span class="line" id="521"> 521: </span><span class="php-comment">     */</span>
<span class="line" id="522"> 522: </span>    <span class="php-keyword1">public</span> <span class="php-keyword1">function</span> loadRecordSet(&amp;<span class="php-var">$records</span>, <span class="php-var">$where_clause</span>, <span class="php-var">$order_clause</span> = <span class="php-quote">&quot;&quot;</span>, <span class="php-var">$limit</span> = <span class="php-num">0</span>)
<span class="line" id="523"> 523: </span>    {
<span class="line" id="524"> 524: </span>        <span class="php-var">$this</span>-&gt;validateParameters(<span class="php-quote">&quot;table&quot;</span>);
<span class="line" id="525"> 525: </span>
<span class="line" id="526"> 526: </span>        <span class="php-var">$this</span>-&gt;checkWhereClause(<span class="php-var">$where_clause</span>);
<span class="line" id="527"> 527: </span>
<span class="line" id="528"> 528: </span>        <span class="php-var">$query</span> = <span class="php-var">$this</span>-&gt;dbworker-&gt;build_select_query(<span class="php-var">$this</span>-&gt;table, <span class="php-keyword2">array_keys</span>(<span class="php-var">$this</span>-&gt;fields), <span class="php-var">$where_clause</span>, <span class="php-var">$order_clause</span>, <span class="php-var">$limit</span>);
<span class="line" id="529"> 529: </span>
<span class="line" id="530"> 530: </span>        <span class="php-var">$this</span>-&gt;loadRecordSetQuery(<span class="php-var">$records</span>, <span class="php-var">$query</span>);
<span class="line" id="531"> 531: </span>    } <span class="php-comment">// loadRecordSet</span>
<span class="line" id="532"> 532: </span>
<span class="line" id="533"> 533: </span>    <span class="php-comment">/**
</span><span class="line" id="534"> 534: </span><span class="php-comment">     * Loads records into an array in the form
</span><span class="line" id="535"> 535: </span><span class="php-comment">     *
</span><span class="line" id="536"> 536: </span><span class="php-comment">     * $records[&quot;key_field1&quot;][&quot;key_field2&quot;][&quot;key_fieldN&quot;][&quot;field_name&quot;] = &quot;value&quot;.
</span><span class="line" id="537"> 537: </span><span class="php-comment">     *
</span><span class="line" id="538"> 538: </span><span class="php-comment">     * baed on a query.
</span><span class="line" id="539"> 539: </span><span class="php-comment">     *
</span><span class="line" id="540"> 540: </span><span class="php-comment">     * @param array &amp;$records
</span><span class="line" id="541"> 541: </span><span class="php-comment">     * The target array where the data should be loaded.
</span><span class="line" id="542"> 542: </span><span class="php-comment">     *
</span><span class="line" id="543"> 543: </span><span class="php-comment">     * @param string $query
</span><span class="line" id="544"> 544: </span><span class="php-comment">     * The query to be used.
</span><span class="line" id="545"> 545: </span><span class="php-comment">     *
</span><span class="line" id="546"> 546: </span><span class="php-comment">     * @return void
</span><span class="line" id="547"> 547: </span><span class="php-comment">     *
</span><span class="line" id="548"> 548: </span><span class="php-comment">     * @throws \Exception
</span><span class="line" id="549"> 549: </span><span class="php-comment">     * It might throw an exception in the case of any errors:
</span><span class="line" id="550"> 550: </span><span class="php-comment">     *
</span><span class="line" id="551"> 551: </span><span class="php-comment">     * - if some parameters are missing.
</span><span class="line" id="552"> 552: </span><span class="php-comment">     * - if dbworker does not extend {@see \SmartFactory\DatabaseWorkers\DBWorker}.
</span><span class="line" id="553"> 553: </span><span class="php-comment">     * - if some parameters are not of the proper type.
</span><span class="line" id="554"> 554: </span><span class="php-comment">     * - if the query fails or if some object names are invalid.
</span><span class="line" id="555"> 555: </span><span class="php-comment">     *
</span><span class="line" id="556"> 556: </span><span class="php-comment">     * @see  RecordsetManager::loadRecordSet()
</span><span class="line" id="557"> 557: </span><span class="php-comment">     * @see  RecordsetManager::loadRecordQuery()
</span><span class="line" id="558"> 558: </span><span class="php-comment">     *
</span><span class="line" id="559"> 559: </span><span class="php-comment">     * @uses \SmartFactory\DatabaseWorkers\DBWorker
</span><span class="line" id="560"> 560: </span><span class="php-comment">     *
</span><span class="line" id="561"> 561: </span><span class="php-comment">     * @author Oleg Schildt
</span><span class="line" id="562"> 562: </span><span class="php-comment">     */</span>
<span class="line" id="563"> 563: </span>    <span class="php-keyword1">public</span> <span class="php-keyword1">function</span> loadRecordSetQuery(&amp;<span class="php-var">$records</span>, <span class="php-var">$query</span>)
<span class="line" id="564"> 564: </span>    {
<span class="line" id="565"> 565: </span>        <span class="php-var">$this</span>-&gt;validateParameters(<span class="php-quote">&quot;query&quot;</span>);
<span class="line" id="566"> 566: </span>
<span class="line" id="567"> 567: </span>        <span class="php-var">$this</span>-&gt;dbworker-&gt;connect();
<span class="line" id="568"> 568: </span>
<span class="line" id="569"> 569: </span>        <span class="php-var">$this</span>-&gt;dbworker-&gt;execute_query(<span class="php-var">$query</span>);
<span class="line" id="570"> 570: </span>
<span class="line" id="571"> 571: </span>        <span class="php-keyword1">while</span> (<span class="php-var">$this</span>-&gt;dbworker-&gt;fetch_row()) {
<span class="line" id="572"> 572: </span>            <span class="php-var">$dimensions</span> = [];
<span class="line" id="573"> 573: </span>            <span class="php-var">$row</span> = [];
<span class="line" id="574"> 574: </span>
<span class="line" id="575"> 575: </span>            <span class="php-keyword1">foreach</span> (<span class="php-var">$this</span>-&gt;fields <span class="php-keyword1">as</span> <span class="php-var">$field</span> =&gt; <span class="php-var">$type</span>) {
<span class="line" id="576"> 576: </span>                <span class="php-var">$val</span> = <span class="php-var">$this</span>-&gt;dbworker-&gt;field_by_name(<span class="php-var">$field</span>, <span class="php-var">$type</span>);
<span class="line" id="577"> 577: </span>
<span class="line" id="578"> 578: </span>                <span class="php-var">$row</span>[<span class="php-var">$field</span>] = <span class="php-var">$val</span>;
<span class="line" id="579"> 579: </span>
<span class="line" id="580"> 580: </span>                <span class="php-keyword1">if</span> (<span class="php-keyword2">in_array</span>(<span class="php-var">$field</span>, <span class="php-var">$this</span>-&gt;key_fields)) {
<span class="line" id="581"> 581: </span>                    <span class="php-var">$dimensions</span>[<span class="php-var">$field</span>] = <span class="php-var">$val</span>;
<span class="line" id="582"> 582: </span>                }
<span class="line" id="583"> 583: </span>            }
<span class="line" id="584"> 584: </span>
<span class="line" id="585"> 585: </span>            <span class="php-keyword1">if</span> (!<span class="php-keyword1">empty</span>(<span class="php-var">$dimensions</span>)) {
<span class="line" id="586"> 586: </span>                <span class="php-var">$reference</span> = &amp;<span class="php-var">$records</span>;
<span class="line" id="587"> 587: </span>
<span class="line" id="588"> 588: </span>                <span class="php-keyword1">foreach</span> (<span class="php-var">$dimensions</span> <span class="php-keyword1">as</span> &amp;<span class="php-var">$dval</span>) {
<span class="line" id="589"> 589: </span>                    <span class="php-keyword1">if</span> (<span class="php-keyword1">empty</span>(<span class="php-var">$reference</span>[<span class="php-var">$dval</span>])) {
<span class="line" id="590"> 590: </span>                        <span class="php-var">$reference</span>[<span class="php-var">$dval</span>] = [];
<span class="line" id="591"> 591: </span>                    }
<span class="line" id="592"> 592: </span>                    <span class="php-var">$reference</span> = &amp;<span class="php-var">$reference</span>[<span class="php-var">$dval</span>];
<span class="line" id="593"> 593: </span>                }
<span class="line" id="594"> 594: </span>
<span class="line" id="595"> 595: </span>                <span class="php-var">$reference</span> = <span class="php-var">$row</span>;
<span class="line" id="596"> 596: </span>
<span class="line" id="597"> 597: </span>                <span class="php-keyword1">unset</span>(<span class="php-var">$reference</span>);
<span class="line" id="598"> 598: </span>            } <span class="php-keyword1">else</span> {
<span class="line" id="599"> 599: </span>                <span class="php-var">$records</span>[] = <span class="php-var">$row</span>;
<span class="line" id="600"> 600: </span>            }
<span class="line" id="601"> 601: </span>        }
<span class="line" id="602"> 602: </span>
<span class="line" id="603"> 603: </span>        <span class="php-var">$this</span>-&gt;dbworker-&gt;free_result();
<span class="line" id="604"> 604: </span>    } <span class="php-comment">// loadRecordSetQuery</span>
<span class="line" id="605"> 605: </span>
<span class="line" id="606"> 606: </span>    <span class="php-comment">/**
</span><span class="line" id="607"> 607: </span><span class="php-comment">     * Saves a record from an array in the form &quot;field_name&quot; =&gt; &quot;value&quot; into the table.
</span><span class="line" id="608"> 608: </span><span class="php-comment">     *
</span><span class="line" id="609"> 609: </span><span class="php-comment">     * @param array &amp;$record
</span><span class="line" id="610"> 610: </span><span class="php-comment">     * The source array with the data to be saved.
</span><span class="line" id="611"> 611: </span><span class="php-comment">     *
</span><span class="line" id="612"> 612: </span><span class="php-comment">     * @param string|array $where_clause
</span><span class="line" id="613"> 613: </span><span class="php-comment">     * The where clause that should be used to define whether a record should be inserted or updated. If an array of keys is passed,
</span><span class="line" id="614"> 614: </span><span class="php-comment">     * the where clause is build automatically based on it.
</span><span class="line" id="615"> 615: </span><span class="php-comment">     *
</span><span class="line" id="616"> 616: </span><span class="php-comment">     * @param string $identity_field
</span><span class="line" id="617"> 617: </span><span class="php-comment">     * The name of the identity field if exists. If the identity field is specified
</span><span class="line" id="618"> 618: </span><span class="php-comment">     * and the record does not exist yet in the table, the source array is extended
</span><span class="line" id="619"> 619: </span><span class="php-comment">     * with a pair &quot;identity field&quot; =&gt; &quot;identity value&quot; issued by the database by this
</span><span class="line" id="620"> 620: </span><span class="php-comment">     * insert operation.
</span><span class="line" id="621"> 621: </span><span class="php-comment">     *
</span><span class="line" id="622"> 622: </span><span class="php-comment">     * @return void
</span><span class="line" id="623"> 623: </span><span class="php-comment">     *
</span><span class="line" id="624"> 624: </span><span class="php-comment">     * @throws \Exception
</span><span class="line" id="625"> 625: </span><span class="php-comment">     * It might throw an exception in the case of any errors:
</span><span class="line" id="626"> 626: </span><span class="php-comment">     *
</span><span class="line" id="627"> 627: </span><span class="php-comment">     * - if some parameters are missing.
</span><span class="line" id="628"> 628: </span><span class="php-comment">     * - if dbworker does not extend {@see \SmartFactory\DatabaseWorkers\DBWorker}.
</span><span class="line" id="629"> 629: </span><span class="php-comment">     * - if some parameters are not of the proper type.
</span><span class="line" id="630"> 630: </span><span class="php-comment">     * - if the query fails or if some object names are invalid.
</span><span class="line" id="631"> 631: </span><span class="php-comment">     *
</span><span class="line" id="632"> 632: </span><span class="php-comment">     * @see  RecordsetManager::loadRecord()
</span><span class="line" id="633"> 633: </span><span class="php-comment">     * @see  RecordsetManager::saveRecordSet()
</span><span class="line" id="634"> 634: </span><span class="php-comment">     *
</span><span class="line" id="635"> 635: </span><span class="php-comment">     * @uses DatabaseWorkers\DBWorker
</span><span class="line" id="636"> 636: </span><span class="php-comment">     *
</span><span class="line" id="637"> 637: </span><span class="php-comment">     * @author Oleg Schildt
</span><span class="line" id="638"> 638: </span><span class="php-comment">     */</span>
<span class="line" id="639"> 639: </span>    <span class="php-keyword1">public</span> <span class="php-keyword1">function</span> saveRecord(&amp;<span class="php-var">$record</span>, <span class="php-var">$where_clause</span>, <span class="php-var">$identity_field</span> = <span class="php-quote">&quot;&quot;</span>)
<span class="line" id="640"> 640: </span>    {
<span class="line" id="641"> 641: </span>        <span class="php-var">$this</span>-&gt;validateParameters(<span class="php-quote">&quot;table&quot;</span>);
<span class="line" id="642"> 642: </span>
<span class="line" id="643"> 643: </span>        <span class="php-var">$this</span>-&gt;dbworker-&gt;connect();
<span class="line" id="644"> 644: </span>
<span class="line" id="645"> 645: </span>        <span class="php-var">$must_insert</span> = <span class="php-keyword1">false</span>;
<span class="line" id="646"> 646: </span>
<span class="line" id="647"> 647: </span>        <span class="php-comment">// key_fields not specified - always insert</span>
<span class="line" id="648"> 648: </span>        <span class="php-comment">// identity firld exists but its value is not specified - always insert</span>
<span class="line" id="649"> 649: </span>        <span class="php-keyword1">if</span> (<span class="php-keyword1">empty</span>(<span class="php-var">$this</span>-&gt;key_fields) || <span class="php-keyword1">empty</span>(<span class="php-var">$where_clause</span>)) {
<span class="line" id="650"> 650: </span>            <span class="php-var">$must_insert</span> = <span class="php-keyword1">true</span>;
<span class="line" id="651"> 651: </span>        } <span class="php-keyword1">else</span> {
<span class="line" id="652"> 652: </span>            <span class="php-comment">// check existence</span>
<span class="line" id="653"> 653: </span>
<span class="line" id="654"> 654: </span>            <span class="php-var">$query</span> = <span class="php-quote">&quot;select\n&quot;</span>;
<span class="line" id="655"> 655: </span>            <span class="php-var">$query</span> .= <span class="php-quote">&quot;1\n&quot;</span>;
<span class="line" id="656"> 656: </span>            <span class="php-var">$query</span> .= <span class="php-quote">&quot;from &quot;</span> . <span class="php-var">$this</span>-&gt;table . <span class="php-quote">&quot;\n&quot;</span>;
<span class="line" id="657"> 657: </span>
<span class="line" id="658"> 658: </span>            <span class="php-var">$this</span>-&gt;checkWhereClause(<span class="php-var">$where_clause</span>);
<span class="line" id="659"> 659: </span>
<span class="line" id="660"> 660: </span>            <span class="php-var">$query</span> .= <span class="php-var">$where_clause</span>;
<span class="line" id="661"> 661: </span>
<span class="line" id="662"> 662: </span>            <span class="php-var">$this</span>-&gt;dbworker-&gt;execute_query(<span class="php-var">$query</span>);
<span class="line" id="663"> 663: </span>
<span class="line" id="664"> 664: </span>            <span class="php-keyword1">if</span> (!<span class="php-var">$this</span>-&gt;dbworker-&gt;fetch_row()) {
<span class="line" id="665"> 665: </span>                <span class="php-var">$must_insert</span> = <span class="php-keyword1">true</span>;
<span class="line" id="666"> 666: </span>            }
<span class="line" id="667"> 667: </span>
<span class="line" id="668"> 668: </span>            <span class="php-var">$this</span>-&gt;dbworker-&gt;free_result();
<span class="line" id="669"> 669: </span>        }
<span class="line" id="670"> 670: </span>
<span class="line" id="671"> 671: </span>        <span class="php-comment">// saving</span>
<span class="line" id="672"> 672: </span>
<span class="line" id="673"> 673: </span>        <span class="php-var">$update_string</span> = <span class="php-quote">&quot;&quot;</span>;
<span class="line" id="674"> 674: </span>        <span class="php-var">$insert_fields</span> = <span class="php-quote">&quot;&quot;</span>;
<span class="line" id="675"> 675: </span>        <span class="php-var">$insert_values</span> = <span class="php-quote">&quot;&quot;</span>;
<span class="line" id="676"> 676: </span>
<span class="line" id="677"> 677: </span>        <span class="php-keyword1">foreach</span> (<span class="php-var">$this</span>-&gt;fields <span class="php-keyword1">as</span> <span class="php-var">$field</span> =&gt; <span class="php-var">$type</span>) {
<span class="line" id="678"> 678: </span>            <span class="php-comment">// if autoincrement</span>
<span class="line" id="679"> 679: </span>            <span class="php-keyword1">if</span> (<span class="php-var">$must_insert</span> &amp;&amp; <span class="php-var">$field</span> == <span class="php-var">$identity_field</span>) {
<span class="line" id="680"> 680: </span>                <span class="php-keyword1">continue</span>;
<span class="line" id="681"> 681: </span>            }
<span class="line" id="682"> 682: </span>
<span class="line" id="683"> 683: </span>            <span class="php-comment">// The value for the field is not passed in the record,</span>
<span class="line" id="684"> 684: </span>            <span class="php-comment">// skip it</span>
<span class="line" id="685"> 685: </span>            <span class="php-keyword1">if</span> (!<span class="php-keyword2">array_key_exists</span>(<span class="php-var">$field</span>, <span class="php-var">$record</span>)) {
<span class="line" id="686"> 686: </span>                <span class="php-keyword1">continue</span>;
<span class="line" id="687"> 687: </span>            }
<span class="line" id="688"> 688: </span>
<span class="line" id="689"> 689: </span>            <span class="php-var">$value</span> = <span class="php-var">$this</span>-&gt;dbworker-&gt;prepare_for_query(<span class="php-var">$record</span>[<span class="php-var">$field</span>] ?? <span class="php-quote">&quot;&quot;</span>, <span class="php-var">$this</span>-&gt;fields[<span class="php-var">$field</span>] ?? <span class="php-quote">&quot;&quot;</span>);
<span class="line" id="690"> 690: </span>
<span class="line" id="691"> 691: </span>            <span class="php-var">$update_string</span> .= <span class="php-var">$field</span> . <span class="php-quote">&quot; = &quot;</span> . <span class="php-var">$value</span> . <span class="php-quote">&quot;,\n&quot;</span>;
<span class="line" id="692"> 692: </span>            <span class="php-var">$insert_fields</span> .= <span class="php-var">$field</span> . <span class="php-quote">&quot;, &quot;</span>;
<span class="line" id="693"> 693: </span>            <span class="php-var">$insert_values</span> .= <span class="php-var">$value</span> . <span class="php-quote">&quot;, &quot;</span>;
<span class="line" id="694"> 694: </span>        }
<span class="line" id="695"> 695: </span>
<span class="line" id="696"> 696: </span>        <span class="php-keyword1">if</span> (<span class="php-var">$must_insert</span>) {
<span class="line" id="697"> 697: </span>            <span class="php-var">$query</span> = <span class="php-quote">&quot;insert into &quot;</span> . <span class="php-var">$this</span>-&gt;table . <span class="php-quote">&quot; (&quot;</span> . <span class="php-keyword2">trim</span>(<span class="php-var">$insert_fields</span>, <span class="php-quote">&quot;, &quot;</span>) . <span class="php-quote">&quot;)\n&quot;</span>;
<span class="line" id="698"> 698: </span>            <span class="php-var">$query</span> .= <span class="php-quote">&quot;values (&quot;</span> . <span class="php-keyword2">trim</span>(<span class="php-var">$insert_values</span>, <span class="php-quote">&quot;, &quot;</span>) . <span class="php-quote">&quot;)\n&quot;</span>;
<span class="line" id="699"> 699: </span>
<span class="line" id="700"> 700: </span>            <span class="php-var">$this</span>-&gt;dbworker-&gt;execute_query(<span class="php-var">$query</span>);
<span class="line" id="701"> 701: </span>        } <span class="php-keyword1">elseif</span> (!<span class="php-keyword1">empty</span>(<span class="php-var">$update_string</span>)) {
<span class="line" id="702"> 702: </span>            <span class="php-var">$query</span> = <span class="php-quote">&quot;update &quot;</span> . <span class="php-var">$this</span>-&gt;table . <span class="php-quote">&quot; set\n&quot;</span>;
<span class="line" id="703"> 703: </span>            <span class="php-var">$query</span> .= <span class="php-keyword2">trim</span>(<span class="php-var">$update_string</span>, <span class="php-quote">&quot;,\n&quot;</span>) . <span class="php-quote">&quot;\n&quot;</span>;
<span class="line" id="704"> 704: </span>            <span class="php-var">$query</span> .= <span class="php-var">$where_clause</span>;
<span class="line" id="705"> 705: </span>
<span class="line" id="706"> 706: </span>            <span class="php-var">$this</span>-&gt;dbworker-&gt;execute_query(<span class="php-var">$query</span>);
<span class="line" id="707"> 707: </span>        }
<span class="line" id="708"> 708: </span>
<span class="line" id="709"> 709: </span>        <span class="php-keyword1">if</span> (<span class="php-var">$must_insert</span> &amp;&amp; !<span class="php-keyword1">empty</span>(<span class="php-var">$identity_field</span>)) {
<span class="line" id="710"> 710: </span>            <span class="php-var">$record</span>[<span class="php-var">$identity_field</span>] = <span class="php-var">$this</span>-&gt;dbworker-&gt;insert_id();
<span class="line" id="711"> 711: </span>        }
<span class="line" id="712"> 712: </span>    } <span class="php-comment">// saveRecord</span>
<span class="line" id="713"> 713: </span>
<span class="line" id="714"> 714: </span>    <span class="php-comment">/**
</span><span class="line" id="715"> 715: </span><span class="php-comment">     * Saves records from an array in the form
</span><span class="line" id="716"> 716: </span><span class="php-comment">     * $records[&quot;key_field1&quot;][&quot;key_field2&quot;][&quot;key_fieldN&quot;][&quot;field_name&quot;] = &quot;value&quot; into the table.
</span><span class="line" id="717"> 717: </span><span class="php-comment">     *
</span><span class="line" id="718"> 718: </span><span class="php-comment">     * @param array &amp;$records
</span><span class="line" id="719"> 719: </span><span class="php-comment">     * The source array with the data to be saved.
</span><span class="line" id="720"> 720: </span><span class="php-comment">     *
</span><span class="line" id="721"> 721: </span><span class="php-comment">     * @param array $parent_values
</span><span class="line" id="722"> 722: </span><span class="php-comment">     * If this recordset is a child subset of data to be saved, you can set the values of the foreign keys
</span><span class="line" id="723"> 723: </span><span class="php-comment">     * in the form &quot;field_name&quot; =&gt; &quot;value&quot;.
</span><span class="line" id="724"> 724: </span><span class="php-comment">     *
</span><span class="line" id="725"> 725: </span><span class="php-comment">     * @param string $identity_field
</span><span class="line" id="726"> 726: </span><span class="php-comment">     * The name of the identity field if exists. If the identity field is specified
</span><span class="line" id="727"> 727: </span><span class="php-comment">     * and the record does not exist yet in the table, the source array is extended
</span><span class="line" id="728"> 728: </span><span class="php-comment">     * with a pair &quot;identity field&quot; =&gt; &quot;identity value&quot; issued by the database by this
</span><span class="line" id="729"> 729: </span><span class="php-comment">     * insert operation.
</span><span class="line" id="730"> 730: </span><span class="php-comment">     *
</span><span class="line" id="731"> 731: </span><span class="php-comment">     * @return void
</span><span class="line" id="732"> 732: </span><span class="php-comment">     *
</span><span class="line" id="733"> 733: </span><span class="php-comment">     * @throws \Exception
</span><span class="line" id="734"> 734: </span><span class="php-comment">     * It might throw an exception in the case of any errors:
</span><span class="line" id="735"> 735: </span><span class="php-comment">     *
</span><span class="line" id="736"> 736: </span><span class="php-comment">     * - if some parameters are missing.
</span><span class="line" id="737"> 737: </span><span class="php-comment">     * - if dbworker does not extend {@see \SmartFactory\DatabaseWorkers\DBWorker}.
</span><span class="line" id="738"> 738: </span><span class="php-comment">     * - if some parameters are not of the proper type.
</span><span class="line" id="739"> 739: </span><span class="php-comment">     * - if the query fails or if some object names are invalid.
</span><span class="line" id="740"> 740: </span><span class="php-comment">     *
</span><span class="line" id="741"> 741: </span><span class="php-comment">     * @see  RecordsetManager::loadRecordSet()
</span><span class="line" id="742"> 742: </span><span class="php-comment">     * @see  RecordsetManager::saveRecord()
</span><span class="line" id="743"> 743: </span><span class="php-comment">     *
</span><span class="line" id="744"> 744: </span><span class="php-comment">     * @uses DatabaseWorkers\DBWorker
</span><span class="line" id="745"> 745: </span><span class="php-comment">     *
</span><span class="line" id="746"> 746: </span><span class="php-comment">     * @author Oleg Schildt
</span><span class="line" id="747"> 747: </span><span class="php-comment">     */</span>
<span class="line" id="748"> 748: </span>    <span class="php-keyword1">public</span> <span class="php-keyword1">function</span> saveRecordSet(&amp;<span class="php-var">$records</span>, <span class="php-var">$parent_values</span> = [], <span class="php-var">$identity_field</span> = <span class="php-quote">&quot;&quot;</span>)
<span class="line" id="749"> 749: </span>    {
<span class="line" id="750"> 750: </span>        <span class="php-var">$this</span>-&gt;validateParameters(<span class="php-quote">&quot;table&quot;</span>);
<span class="line" id="751"> 751: </span>
<span class="line" id="752"> 752: </span>        <span class="php-var">$this</span>-&gt;dbworker-&gt;connect();
<span class="line" id="753"> 753: </span>
<span class="line" id="754"> 754: </span>        <span class="php-var">$key_fields</span> = <span class="php-var">$this</span>-&gt;key_fields;
<span class="line" id="755"> 755: </span>        <span class="php-var">$current_key</span> = <span class="php-keyword2">array_shift</span>(<span class="php-var">$key_fields</span>);
<span class="line" id="756"> 756: </span>
<span class="line" id="757"> 757: </span>        <span class="php-keyword1">foreach</span> (<span class="php-var">$records</span> <span class="php-keyword1">as</span> <span class="php-var">$key</span> =&gt; <span class="php-var">$value</span>) {
<span class="line" id="758"> 758: </span>            <span class="php-var">$record</span> = [];
<span class="line" id="759"> 759: </span>
<span class="line" id="760"> 760: </span>            <span class="php-keyword1">if</span> (!<span class="php-keyword1">empty</span>(<span class="php-var">$parent_values</span>[<span class="php-var">$current_key</span>])) {
<span class="line" id="761"> 761: </span>                <span class="php-var">$record</span>[<span class="php-var">$current_key</span>] = <span class="php-var">$parent_values</span>[<span class="php-var">$current_key</span>];
<span class="line" id="762"> 762: </span>            } <span class="php-keyword1">else</span> {
<span class="line" id="763"> 763: </span>                <span class="php-var">$record</span>[<span class="php-var">$current_key</span>] = <span class="php-var">$key</span>;
<span class="line" id="764"> 764: </span>            }
<span class="line" id="765"> 765: </span>
<span class="line" id="766"> 766: </span>            <span class="php-var">$this</span>-&gt;processSubarray(<span class="php-var">$value</span>, <span class="php-var">$key_fields</span>, <span class="php-var">$parent_values</span>, <span class="php-var">$record</span>, <span class="php-var">$identity_field</span>);
<span class="line" id="767"> 767: </span>        }
<span class="line" id="768"> 768: </span>    } <span class="php-comment">// saveRecordSet</span>
<span class="line" id="769"> 769: </span>
<span class="line" id="770"> 770: </span>    <span class="php-comment">/**
</span><span class="line" id="771"> 771: </span><span class="php-comment">     * Counts records based on the where clause.
</span><span class="line" id="772"> 772: </span><span class="php-comment">     *
</span><span class="line" id="773"> 773: </span><span class="php-comment">     * @param string|array $where_clause
</span><span class="line" id="774"> 774: </span><span class="php-comment">     * The where clause that should restrict the result. If an array of keys is passed,
</span><span class="line" id="775"> 775: </span><span class="php-comment">     * the where clause is build automatically based on it.
</span><span class="line" id="776"> 776: </span><span class="php-comment">     *
</span><span class="line" id="777"> 777: </span><span class="php-comment">     * @return int
</span><span class="line" id="778"> 778: </span><span class="php-comment">     * Returns the number of records.
</span><span class="line" id="779"> 779: </span><span class="php-comment">     *
</span><span class="line" id="780"> 780: </span><span class="php-comment">     * @see  IRecordsetManager::countRecordsQuery()
</span><span class="line" id="781"> 781: </span><span class="php-comment">     *
</span><span class="line" id="782"> 782: </span><span class="php-comment">     * @uses \SmartFactory\DatabaseWorkers\DBWorker
</span><span class="line" id="783"> 783: </span><span class="php-comment">     *
</span><span class="line" id="784"> 784: </span><span class="php-comment">     * @author Oleg Schildt
</span><span class="line" id="785"> 785: </span><span class="php-comment">     */</span>
<span class="line" id="786"> 786: </span>    <span class="php-keyword1">public</span> <span class="php-keyword1">function</span> countRecords(<span class="php-var">$where_clause</span>)
<span class="line" id="787"> 787: </span>    {
<span class="line" id="788"> 788: </span>        <span class="php-var">$this</span>-&gt;validateParameters(<span class="php-quote">&quot;table&quot;</span>);
<span class="line" id="789"> 789: </span>
<span class="line" id="790"> 790: </span>        <span class="php-var">$this</span>-&gt;checkWhereClause(<span class="php-var">$where_clause</span>);
<span class="line" id="791"> 791: </span>
<span class="line" id="792"> 792: </span>        <span class="php-var">$query</span> = <span class="php-quote">&quot;select\n&quot;</span>;
<span class="line" id="793"> 793: </span>
<span class="line" id="794"> 794: </span>        <span class="php-var">$query</span> .= <span class="php-quote">&quot;count(*)\n&quot;</span>;
<span class="line" id="795"> 795: </span>
<span class="line" id="796"> 796: </span>        <span class="php-var">$query</span> .= <span class="php-quote">&quot;from &quot;</span> . <span class="php-var">$this</span>-&gt;table . <span class="php-quote">&quot;\n&quot;</span>;
<span class="line" id="797"> 797: </span>
<span class="line" id="798"> 798: </span>        <span class="php-keyword1">if</span> (!<span class="php-keyword1">empty</span>(<span class="php-var">$where_clause</span>)) {
<span class="line" id="799"> 799: </span>            <span class="php-var">$query</span> .= <span class="php-var">$where_clause</span> . <span class="php-quote">&quot;\n&quot;</span>;
<span class="line" id="800"> 800: </span>        }
<span class="line" id="801"> 801: </span>
<span class="line" id="802"> 802: </span>        <span class="php-keyword1">return</span> <span class="php-var">$this</span>-&gt;countRecordsQuery(<span class="php-var">$query</span>);
<span class="line" id="803"> 803: </span>    } <span class="php-comment">// countRecords</span>
<span class="line" id="804"> 804: </span>
<span class="line" id="805"> 805: </span>    <span class="php-comment">/**
</span><span class="line" id="806"> 806: </span><span class="php-comment">     * Counts records based on the query.
</span><span class="line" id="807"> 807: </span><span class="php-comment">     *
</span><span class="line" id="808"> 808: </span><span class="php-comment">     * @param string $query
</span><span class="line" id="809"> 809: </span><span class="php-comment">     * The query to be used.
</span><span class="line" id="810"> 810: </span><span class="php-comment">     *
</span><span class="line" id="811"> 811: </span><span class="php-comment">     * @return int
</span><span class="line" id="812"> 812: </span><span class="php-comment">     * Returns the number of records.
</span><span class="line" id="813"> 813: </span><span class="php-comment">     *
</span><span class="line" id="814"> 814: </span><span class="php-comment">     * @see  IRecordsetManager::countRecords()
</span><span class="line" id="815"> 815: </span><span class="php-comment">     *
</span><span class="line" id="816"> 816: </span><span class="php-comment">     * @uses \SmartFactory\DatabaseWorkers\DBWorker
</span><span class="line" id="817"> 817: </span><span class="php-comment">     *
</span><span class="line" id="818"> 818: </span><span class="php-comment">     * @author Oleg Schildt
</span><span class="line" id="819"> 819: </span><span class="php-comment">     */</span>
<span class="line" id="820"> 820: </span>    <span class="php-keyword1">public</span> <span class="php-keyword1">function</span> countRecordsQuery(<span class="php-var">$query</span>)
<span class="line" id="821"> 821: </span>    {
<span class="line" id="822"> 822: </span>        <span class="php-var">$this</span>-&gt;validateParameters(<span class="php-quote">&quot;query&quot;</span>);
<span class="line" id="823"> 823: </span>
<span class="line" id="824"> 824: </span>        <span class="php-var">$this</span>-&gt;dbworker-&gt;connect();
<span class="line" id="825"> 825: </span>
<span class="line" id="826"> 826: </span>        <span class="php-var">$cnt</span> = <span class="php-num">0</span>;
<span class="line" id="827"> 827: </span>
<span class="line" id="828"> 828: </span>        <span class="php-var">$this</span>-&gt;dbworker-&gt;execute_query(<span class="php-var">$query</span>);
<span class="line" id="829"> 829: </span>
<span class="line" id="830"> 830: </span>        <span class="php-keyword1">if</span> (<span class="php-var">$this</span>-&gt;dbworker-&gt;fetch_row()) {
<span class="line" id="831"> 831: </span>            <span class="php-var">$cnt</span> = <span class="php-var">$this</span>-&gt;dbworker-&gt;field_by_num(<span class="php-num">0</span>);
<span class="line" id="832"> 832: </span>        }
<span class="line" id="833"> 833: </span>
<span class="line" id="834"> 834: </span>        <span class="php-var">$this</span>-&gt;dbworker-&gt;free_result();
<span class="line" id="835"> 835: </span>
<span class="line" id="836"> 836: </span>        <span class="php-keyword1">return</span> <span class="php-var">$cnt</span>;
<span class="line" id="837"> 837: </span>    } <span class="php-comment">// countRecordsQuery</span>
<span class="line" id="838"> 838: </span>
<span class="line" id="839"> 839: </span>    <span class="php-comment">/**
</span><span class="line" id="840"> 840: </span><span class="php-comment">     * Starts the transation.
</span><span class="line" id="841"> 841: </span><span class="php-comment">     *
</span><span class="line" id="842"> 842: </span><span class="php-comment">     * @return void
</span><span class="line" id="843"> 843: </span><span class="php-comment">     *
</span><span class="line" id="844"> 844: </span><span class="php-comment">     * @throws DBWorkerException
</span><span class="line" id="845"> 845: </span><span class="php-comment">     * It might throw an exception in the case of any errors.
</span><span class="line" id="846"> 846: </span><span class="php-comment">     *
</span><span class="line" id="847"> 847: </span><span class="php-comment">     * @see RecordsetManager::commit_transaction()
</span><span class="line" id="848"> 848: </span><span class="php-comment">     * @see RecordsetManager::rollback_transaction()
</span><span class="line" id="849"> 849: </span><span class="php-comment">     *
</span><span class="line" id="850"> 850: </span><span class="php-comment">     * @author Oleg Schildt
</span><span class="line" id="851"> 851: </span><span class="php-comment">     */</span>
<span class="line" id="852"> 852: </span>    <span class="php-keyword1">public</span> <span class="php-keyword1">function</span> start_transaction()
<span class="line" id="853"> 853: </span>    {
<span class="line" id="854"> 854: </span>        <span class="php-var">$this</span>-&gt;dbworker-&gt;connect();
<span class="line" id="855"> 855: </span>
<span class="line" id="856"> 856: </span>        <span class="php-var">$this</span>-&gt;dbworker-&gt;start_transaction();
<span class="line" id="857"> 857: </span>    }
<span class="line" id="858"> 858: </span>
<span class="line" id="859"> 859: </span>    <span class="php-comment">/**
</span><span class="line" id="860"> 860: </span><span class="php-comment">     * Commits the transation.
</span><span class="line" id="861"> 861: </span><span class="php-comment">     *
</span><span class="line" id="862"> 862: </span><span class="php-comment">     * @return void
</span><span class="line" id="863"> 863: </span><span class="php-comment">     *
</span><span class="line" id="864"> 864: </span><span class="php-comment">     * @throws DBWorkerException
</span><span class="line" id="865"> 865: </span><span class="php-comment">     * It might throw an exception in the case of any errors.
</span><span class="line" id="866"> 866: </span><span class="php-comment">     *
</span><span class="line" id="867"> 867: </span><span class="php-comment">     * @see RecordsetManager::start_transaction()
</span><span class="line" id="868"> 868: </span><span class="php-comment">     * @see RecordsetManager::rollback_transaction()
</span><span class="line" id="869"> 869: </span><span class="php-comment">     *
</span><span class="line" id="870"> 870: </span><span class="php-comment">     * @author Oleg Schildt
</span><span class="line" id="871"> 871: </span><span class="php-comment">     */</span>
<span class="line" id="872"> 872: </span>    <span class="php-keyword1">public</span> <span class="php-keyword1">function</span> commit_transaction()
<span class="line" id="873"> 873: </span>    {
<span class="line" id="874"> 874: </span>        <span class="php-var">$this</span>-&gt;dbworker-&gt;connect();
<span class="line" id="875"> 875: </span>
<span class="line" id="876"> 876: </span>        <span class="php-var">$this</span>-&gt;dbworker-&gt;commit_transaction();
<span class="line" id="877"> 877: </span>    }
<span class="line" id="878"> 878: </span>
<span class="line" id="879"> 879: </span>    <span class="php-comment">/**
</span><span class="line" id="880"> 880: </span><span class="php-comment">     * Rolls back the transation.
</span><span class="line" id="881"> 881: </span><span class="php-comment">     *
</span><span class="line" id="882"> 882: </span><span class="php-comment">     * @return void
</span><span class="line" id="883"> 883: </span><span class="php-comment">     *
</span><span class="line" id="884"> 884: </span><span class="php-comment">     * @throws DBWorkerException
</span><span class="line" id="885"> 885: </span><span class="php-comment">     * It might throw an exception in the case of any errors.
</span><span class="line" id="886"> 886: </span><span class="php-comment">     *
</span><span class="line" id="887"> 887: </span><span class="php-comment">     * @see RecordsetManager::start_transaction()
</span><span class="line" id="888"> 888: </span><span class="php-comment">     * @see RecordsetManager::commit_transaction()
</span><span class="line" id="889"> 889: </span><span class="php-comment">     *
</span><span class="line" id="890"> 890: </span><span class="php-comment">     * @author Oleg Schildt
</span><span class="line" id="891"> 891: </span><span class="php-comment">     */</span>
<span class="line" id="892"> 892: </span>    <span class="php-keyword1">public</span> <span class="php-keyword1">function</span> rollback_transaction()
<span class="line" id="893"> 893: </span>    {
<span class="line" id="894"> 894: </span>        <span class="php-var">$this</span>-&gt;dbworker-&gt;connect();
<span class="line" id="895"> 895: </span>
<span class="line" id="896"> 896: </span>        <span class="php-var">$this</span>-&gt;dbworker-&gt;rollback_transaction();
<span class="line" id="897"> 897: </span>    }
<span class="line" id="898"> 898: </span>
<span class="line" id="899"> 899: </span>    <span class="php-comment">/**
</span><span class="line" id="900"> 900: </span><span class="php-comment">     * Escapes the string so that it can be used in the query without causing an error.
</span><span class="line" id="901"> 901: </span><span class="php-comment">     *
</span><span class="line" id="902"> 902: </span><span class="php-comment">     * @param string $str
</span><span class="line" id="903"> 903: </span><span class="php-comment">     * The string to be escaped.
</span><span class="line" id="904"> 904: </span><span class="php-comment">     *
</span><span class="line" id="905"> 905: </span><span class="php-comment">     * @return string
</span><span class="line" id="906"> 906: </span><span class="php-comment">     * Returns the escaped string.
</span><span class="line" id="907"> 907: </span><span class="php-comment">     *
</span><span class="line" id="908"> 908: </span><span class="php-comment">     * @see RecordsetManager::format_date()
</span><span class="line" id="909"> 909: </span><span class="php-comment">     * @see RecordsetManager::format_datetime()
</span><span class="line" id="910"> 910: </span><span class="php-comment">     * @see RecordsetManager::quotes_or_null()
</span><span class="line" id="911"> 911: </span><span class="php-comment">     * @see RecordsetManager::number_or_null()
</span><span class="line" id="912"> 912: </span><span class="php-comment">     *
</span><span class="line" id="913"> 913: </span><span class="php-comment">     * @author Oleg Schildt
</span><span class="line" id="914"> 914: </span><span class="php-comment">     */</span>
<span class="line" id="915"> 915: </span>    <span class="php-keyword1">public</span> <span class="php-keyword1">function</span> escape(<span class="php-var">$str</span>)
<span class="line" id="916"> 916: </span>    {
<span class="line" id="917"> 917: </span>        <span class="php-keyword1">return</span> <span class="php-var">$this</span>-&gt;dbworker-&gt;escape(<span class="php-var">$str</span>);
<span class="line" id="918"> 918: </span>    }
<span class="line" id="919"> 919: </span>
<span class="line" id="920"> 920: </span>    <span class="php-comment">/**
</span><span class="line" id="921"> 921: </span><span class="php-comment">     * Escapes the string so that it can be used in the query without causing an error or returns the sstring NULL if the string is empty.
</span><span class="line" id="922"> 922: </span><span class="php-comment">     *
</span><span class="line" id="923"> 923: </span><span class="php-comment">     * @param string $str
</span><span class="line" id="924"> 924: </span><span class="php-comment">     * The string to be escaped.
</span><span class="line" id="925"> 925: </span><span class="php-comment">     *
</span><span class="line" id="926"> 926: </span><span class="php-comment">     * @return string
</span><span class="line" id="927"> 927: </span><span class="php-comment">     * Returns the escaped string.
</span><span class="line" id="928"> 928: </span><span class="php-comment">     *
</span><span class="line" id="929"> 929: </span><span class="php-comment">     * @see RecordsetManager::escape()
</span><span class="line" id="930"> 930: </span><span class="php-comment">     * @see RecordsetManager::format_date()
</span><span class="line" id="931"> 931: </span><span class="php-comment">     * @see RecordsetManager::format_datetime()
</span><span class="line" id="932"> 932: </span><span class="php-comment">     * @see RecordsetManager::number_or_null()
</span><span class="line" id="933"> 933: </span><span class="php-comment">     *
</span><span class="line" id="934"> 934: </span><span class="php-comment">     * @author Oleg Schildt
</span><span class="line" id="935"> 935: </span><span class="php-comment">     */</span>
<span class="line" id="936"> 936: </span>    <span class="php-keyword1">function</span> quotes_or_null(<span class="php-var">$str</span>)
<span class="line" id="937"> 937: </span>    {
<span class="line" id="938"> 938: </span>        <span class="php-keyword1">return</span> <span class="php-var">$this</span>-&gt;dbworker-&gt;quotes_or_null(<span class="php-var">$str</span>);
<span class="line" id="939"> 939: </span>    }
<span class="line" id="940"> 940: </span>
<span class="line" id="941"> 941: </span>    <span class="php-comment">/**
</span><span class="line" id="942"> 942: </span><span class="php-comment">     * Checks that the value is a number and returns it, or returns the string NULL if the value is empty.
</span><span class="line" id="943"> 943: </span><span class="php-comment">     *
</span><span class="line" id="944"> 944: </span><span class="php-comment">     * @param string $str
</span><span class="line" id="945"> 945: </span><span class="php-comment">     * The string to be escaped.
</span><span class="line" id="946"> 946: </span><span class="php-comment">     *
</span><span class="line" id="947"> 947: </span><span class="php-comment">     * @return string
</span><span class="line" id="948"> 948: </span><span class="php-comment">     * Returns the escaped string.
</span><span class="line" id="949"> 949: </span><span class="php-comment">     *
</span><span class="line" id="950"> 950: </span><span class="php-comment">     * @throws DBWorkerException
</span><span class="line" id="951"> 951: </span><span class="php-comment">     * It might throw an exception in the case of any errors.
</span><span class="line" id="952"> 952: </span><span class="php-comment">     *
</span><span class="line" id="953"> 953: </span><span class="php-comment">     * @see RecordsetManager::escape()
</span><span class="line" id="954"> 954: </span><span class="php-comment">     * @see RecordsetManager::format_date()
</span><span class="line" id="955"> 955: </span><span class="php-comment">     * @see RecordsetManager::format_datetime()
</span><span class="line" id="956"> 956: </span><span class="php-comment">     * @see RecordsetManager::quotes_or_null()
</span><span class="line" id="957"> 957: </span><span class="php-comment">     *
</span><span class="line" id="958"> 958: </span><span class="php-comment">     * @author Oleg Schildt
</span><span class="line" id="959"> 959: </span><span class="php-comment">     */</span>
<span class="line" id="960"> 960: </span>    <span class="php-keyword1">function</span> number_or_null(<span class="php-var">$str</span>)
<span class="line" id="961"> 961: </span>    {
<span class="line" id="962"> 962: </span>        <span class="php-keyword1">return</span> <span class="php-var">$this</span>-&gt;dbworker-&gt;number_or_null(<span class="php-var">$str</span>);
<span class="line" id="963"> 963: </span>    }
<span class="line" id="964"> 964: </span>
<span class="line" id="965"> 965: </span>    <span class="php-comment">/**
</span><span class="line" id="966"> 966: </span><span class="php-comment">     * Formats the date to a string compatible for the corresponding database.
</span><span class="line" id="967"> 967: </span><span class="php-comment">     *
</span><span class="line" id="968"> 968: </span><span class="php-comment">     * @param int $date
</span><span class="line" id="969"> 969: </span><span class="php-comment">     * The date value as timestamp.
</span><span class="line" id="970"> 970: </span><span class="php-comment">     *
</span><span class="line" id="971"> 971: </span><span class="php-comment">     * @return string
</span><span class="line" id="972"> 972: </span><span class="php-comment">     * Returns the string representation of the date compatible for the corresponding database.
</span><span class="line" id="973"> 973: </span><span class="php-comment">     *
</span><span class="line" id="974"> 974: </span><span class="php-comment">     * @see RecordsetManager::escape()
</span><span class="line" id="975"> 975: </span><span class="php-comment">     * @see RecordsetManager::format_datetime()
</span><span class="line" id="976"> 976: </span><span class="php-comment">     * @see RecordsetManager::quotes_or_null()
</span><span class="line" id="977"> 977: </span><span class="php-comment">     * @see RecordsetManager::number_or_null()
</span><span class="line" id="978"> 978: </span><span class="php-comment">     *
</span><span class="line" id="979"> 979: </span><span class="php-comment">     * @author Oleg Schildt
</span><span class="line" id="980"> 980: </span><span class="php-comment">     */</span>
<span class="line" id="981"> 981: </span>    <span class="php-keyword1">public</span> <span class="php-keyword1">function</span> format_date(<span class="php-var">$date</span>)
<span class="line" id="982"> 982: </span>    {
<span class="line" id="983"> 983: </span>        <span class="php-keyword1">return</span> <span class="php-var">$this</span>-&gt;dbworker-&gt;format_date(<span class="php-var">$date</span>);
<span class="line" id="984"> 984: </span>    }
<span class="line" id="985"> 985: </span>
<span class="line" id="986"> 986: </span>    <span class="php-comment">/**
</span><span class="line" id="987"> 987: </span><span class="php-comment">     * Formats the date/time to a string compatible for the corresponding database.
</span><span class="line" id="988"> 988: </span><span class="php-comment">     *
</span><span class="line" id="989"> 989: </span><span class="php-comment">     * @param int $datetime
</span><span class="line" id="990"> 990: </span><span class="php-comment">     * The date/time value as timestamp.
</span><span class="line" id="991"> 991: </span><span class="php-comment">     *
</span><span class="line" id="992"> 992: </span><span class="php-comment">     * @return string
</span><span class="line" id="993"> 993: </span><span class="php-comment">     * Returns the string representation of the date/time compatible for the corresponding database.
</span><span class="line" id="994"> 994: </span><span class="php-comment">     *
</span><span class="line" id="995"> 995: </span><span class="php-comment">     * @see RecordsetManager::escape()
</span><span class="line" id="996"> 996: </span><span class="php-comment">     * @see RecordsetManager::format_date()
</span><span class="line" id="997"> 997: </span><span class="php-comment">     * @see RecordsetManager::quotes_or_null()
</span><span class="line" id="998"> 998: </span><span class="php-comment">     * @see RecordsetManager::number_or_null()
</span><span class="line" id="999"> 999: </span><span class="php-comment">     *
</span><span class="line" id="1000">1000: </span><span class="php-comment">     * @author Oleg Schildt
</span><span class="line" id="1001">1001: </span><span class="php-comment">     */</span>
<span class="line" id="1002">1002: </span>    <span class="php-keyword1">public</span> <span class="php-keyword1">function</span> format_datetime(<span class="php-var">$datetime</span>)
<span class="line" id="1003">1003: </span>    {
<span class="line" id="1004">1004: </span>        <span class="php-keyword1">return</span> <span class="php-var">$this</span>-&gt;dbworker-&gt;format_datetime(<span class="php-var">$datetime</span>);
<span class="line" id="1005">1005: </span>    }
<span class="line" id="1006">1006: </span>} <span class="php-comment">// RecordsetManager</span>
=======
<span class="line" id="245"> 245: </span>        <span class="php-keyword1">return</span> <span class="php-var">$this</span>-&gt;dbworker;
<span class="line" id="246"> 246: </span>    } <span class="php-comment">// getDBWorker</span>
<span class="line" id="247"> 247: </span>
<span class="line" id="248"> 248: </span>    <span class="php-comment">/**
</span><span class="line" id="249"> 249: </span><span class="php-comment">     * Defines the field mappings for working with record sets based on a table.
</span><span class="line" id="250"> 250: </span><span class="php-comment">     *
</span><span class="line" id="251"> 251: </span><span class="php-comment">     * @param string $table
</span><span class="line" id="252"> 252: </span><span class="php-comment">     * The name of the table.
</span><span class="line" id="253"> 253: </span><span class="php-comment">     *
</span><span class="line" id="254"> 254: </span><span class="php-comment">     * @param array $fields
</span><span class="line" id="255"> 255: </span><span class="php-comment">     * The array of fields in the form &quot;field name&quot; =&gt; &quot;field type&quot;.
</span><span class="line" id="256"> 256: </span><span class="php-comment">     *
</span><span class="line" id="257"> 257: </span><span class="php-comment">     * @param array $key_fields
</span><span class="line" id="258"> 258: </span><span class="php-comment">     * The array of key fields. These are the fields that are used
</span><span class="line" id="259"> 259: </span><span class="php-comment">     * to uniquely identify a record.
</span><span class="line" id="260"> 260: </span><span class="php-comment">     *
</span><span class="line" id="261"> 261: </span><span class="php-comment">     * @return void
</span><span class="line" id="262"> 262: </span><span class="php-comment">     *
</span><span class="line" id="263"> 263: </span><span class="php-comment">     * @throws \Exception
</span><span class="line" id="264"> 264: </span><span class="php-comment">     * It might throw an exception in the case of any errors:
</span><span class="line" id="265"> 265: </span><span class="php-comment">     *
</span><span class="line" id="266"> 266: </span><span class="php-comment">     * - if some parameters are missing.
</span><span class="line" id="267"> 267: </span><span class="php-comment">     * - if dbworker does not extend {@see \SmartFactory\DatabaseWorkers\DBWorker}.
</span><span class="line" id="268"> 268: </span><span class="php-comment">     * - if the query fails or if some object names are invalid.
</span><span class="line" id="269"> 269: </span><span class="php-comment">     *
</span><span class="line" id="270"> 270: </span><span class="php-comment">     * @see IRecordsetManager::describeTableFieldsQuery()
</span><span class="line" id="271"> 271: </span><span class="php-comment">     *
</span><span class="line" id="272"> 272: </span><span class="php-comment">     * @author Oleg Schildt
</span><span class="line" id="273"> 273: </span><span class="php-comment">     */</span>
<span class="line" id="274"> 274: </span>    <span class="php-keyword1">public</span> <span class="php-keyword1">function</span> describeTableFields(<span class="php-var">$table</span>, <span class="php-var">$fields</span>, <span class="php-var">$key_fields</span>)
<span class="line" id="275"> 275: </span>    {
<span class="line" id="276"> 276: </span>        <span class="php-var">$this</span>-&gt;table = <span class="php-var">$table</span>;
<span class="line" id="277"> 277: </span>        <span class="php-var">$this</span>-&gt;fields = <span class="php-var">$fields</span>;
<span class="line" id="278"> 278: </span>
<span class="line" id="279"> 279: </span>        <span class="php-keyword1">if</span> (<span class="php-keyword2">is_array</span>(<span class="php-var">$key_fields</span>)) {
<span class="line" id="280"> 280: </span>            <span class="php-var">$this</span>-&gt;key_fields = <span class="php-var">$key_fields</span>;
<span class="line" id="281"> 281: </span>        } <span class="php-keyword1">else</span> {
<span class="line" id="282"> 282: </span>            <span class="php-var">$this</span>-&gt;key_fields = [];
<span class="line" id="283"> 283: </span>        }
<span class="line" id="284"> 284: </span>
<span class="line" id="285"> 285: </span>        <span class="php-var">$this</span>-&gt;validateParameters(<span class="php-quote">&quot;table&quot;</span>);
<span class="line" id="286"> 286: </span>    } <span class="php-comment">// describeTableFields</span>
<span class="line" id="287"> 287: </span>
<span class="line" id="288"> 288: </span>    <span class="php-comment">/**
</span><span class="line" id="289"> 289: </span><span class="php-comment">     * Defines the field mappings for working with record sets based on a query.
</span><span class="line" id="290"> 290: </span><span class="php-comment">     *
</span><span class="line" id="291"> 291: </span><span class="php-comment">     * @param array $fields
</span><span class="line" id="292"> 292: </span><span class="php-comment">     * The array of fields in the form &quot;field name&quot; =&gt; &quot;field type&quot;.
</span><span class="line" id="293"> 293: </span><span class="php-comment">     *
</span><span class="line" id="294"> 294: </span><span class="php-comment">     * @param array $key_fields
</span><span class="line" id="295"> 295: </span><span class="php-comment">     * The array of key fields. These are the fields that are used
</span><span class="line" id="296"> 296: </span><span class="php-comment">     * to uniquely identify a record.
</span><span class="line" id="297"> 297: </span><span class="php-comment">     *
</span><span class="line" id="298"> 298: </span><span class="php-comment">     * @return void
</span><span class="line" id="299"> 299: </span><span class="php-comment">     *
</span><span class="line" id="300"> 300: </span><span class="php-comment">     * @throws \Exception
</span><span class="line" id="301"> 301: </span><span class="php-comment">     * It might throw an exception in the case of any errors:
</span><span class="line" id="302"> 302: </span><span class="php-comment">     *
</span><span class="line" id="303"> 303: </span><span class="php-comment">     * - if some parameters are missing.
</span><span class="line" id="304"> 304: </span><span class="php-comment">     * - if dbworker does not extend {@see \SmartFactory\DatabaseWorkers\DBWorker}.
</span><span class="line" id="305"> 305: </span><span class="php-comment">     * - if the query fails or if some object names are invalid.
</span><span class="line" id="306"> 306: </span><span class="php-comment">     *
</span><span class="line" id="307"> 307: </span><span class="php-comment">     * @see IRecordsetManager::describeTableFields()
</span><span class="line" id="308"> 308: </span><span class="php-comment">     *
</span><span class="line" id="309"> 309: </span><span class="php-comment">     * @author Oleg Schildt
</span><span class="line" id="310"> 310: </span><span class="php-comment">     */</span>
<span class="line" id="311"> 311: </span>    <span class="php-keyword1">public</span> <span class="php-keyword1">function</span> describeTableFieldsQuery(<span class="php-var">$fields</span>, <span class="php-var">$key_fields</span>)
<span class="line" id="312"> 312: </span>    {
<span class="line" id="313"> 313: </span>        <span class="php-var">$this</span>-&gt;fields = <span class="php-var">$fields</span>;
<span class="line" id="314"> 314: </span>
<span class="line" id="315"> 315: </span>        <span class="php-keyword1">if</span> (<span class="php-keyword2">is_array</span>(<span class="php-var">$key_fields</span>)) {
<span class="line" id="316"> 316: </span>            <span class="php-var">$this</span>-&gt;key_fields = <span class="php-var">$key_fields</span>;
<span class="line" id="317"> 317: </span>        } <span class="php-keyword1">else</span> {
<span class="line" id="318"> 318: </span>            <span class="php-var">$this</span>-&gt;key_fields = [];
<span class="line" id="319"> 319: </span>        }
<span class="line" id="320"> 320: </span>
<span class="line" id="321"> 321: </span>        <span class="php-var">$this</span>-&gt;validateParameters(<span class="php-quote">&quot;query&quot;</span>);
<span class="line" id="322"> 322: </span>    } <span class="php-comment">// describeTableFieldsQuery</span>
<span class="line" id="323"> 323: </span>
<span class="line" id="324"> 324: </span>    <span class="php-comment">/**
</span><span class="line" id="325"> 325: </span><span class="php-comment">     * Deletes records by a given where clause.
</span><span class="line" id="326"> 326: </span><span class="php-comment">     *
</span><span class="line" id="327"> 327: </span><span class="php-comment">     * @param string|array $where_clause
</span><span class="line" id="328"> 328: </span><span class="php-comment">     * The where clause that should restrict the result. If an array of keys is passed,
</span><span class="line" id="329"> 329: </span><span class="php-comment">     * the where clause is build automatically based on it.
</span><span class="line" id="330"> 330: </span><span class="php-comment">     *
</span><span class="line" id="331"> 331: </span><span class="php-comment">     * @return void
</span><span class="line" id="332"> 332: </span><span class="php-comment">     *
</span><span class="line" id="333"> 333: </span><span class="php-comment">     * @throws \Exception
</span><span class="line" id="334"> 334: </span><span class="php-comment">     * It might throw an exception in the case of any errors:
</span><span class="line" id="335"> 335: </span><span class="php-comment">     *
</span><span class="line" id="336"> 336: </span><span class="php-comment">     * - if some parameters are missing.
</span><span class="line" id="337"> 337: </span><span class="php-comment">     * - if dbworker does not extend {@see \SmartFactory\DatabaseWorkers\DBWorker}.
</span><span class="line" id="338"> 338: </span><span class="php-comment">     * - if some parameters are not of the proper type.
</span><span class="line" id="339"> 339: </span><span class="php-comment">     * - if the query fails or if some object names are invalid.
</span><span class="line" id="340"> 340: </span><span class="php-comment">     *
</span><span class="line" id="341"> 341: </span><span class="php-comment">     * @see  RecordsetManager::saveRecord()
</span><span class="line" id="342"> 342: </span><span class="php-comment">     * @see  RecordsetManager::deleteRecordsQuery()
</span><span class="line" id="343"> 343: </span><span class="php-comment">     *
</span><span class="line" id="344"> 344: </span><span class="php-comment">     * @uses \SmartFactory\DatabaseWorkers\DBWorker
</span><span class="line" id="345"> 345: </span><span class="php-comment">     *
</span><span class="line" id="346"> 346: </span><span class="php-comment">     * @author Oleg Schildt
</span><span class="line" id="347"> 347: </span><span class="php-comment">     */</span>
<span class="line" id="348"> 348: </span>    <span class="php-keyword1">public</span> <span class="php-keyword1">function</span> deleteRecords(<span class="php-var">$where_clause</span>)
<span class="line" id="349"> 349: </span>    {
<span class="line" id="350"> 350: </span>        <span class="php-var">$this</span>-&gt;validateParameters(<span class="php-quote">&quot;table&quot;</span>);
<span class="line" id="351"> 351: </span>
<span class="line" id="352"> 352: </span>        <span class="php-var">$this</span>-&gt;checkWhereClause(<span class="php-var">$where_clause</span>);
<span class="line" id="353"> 353: </span>
<span class="line" id="354"> 354: </span>        <span class="php-var">$query</span> = <span class="php-quote">&quot;delete from &quot;</span> . <span class="php-var">$this</span>-&gt;table . <span class="php-quote">&quot;\n&quot;</span>;
<span class="line" id="355"> 355: </span>
<span class="line" id="356"> 356: </span>        <span class="php-var">$query</span> .= <span class="php-var">$where_clause</span>;
<span class="line" id="357"> 357: </span>
<span class="line" id="358"> 358: </span>        <span class="php-var">$this</span>-&gt;deleteRecordsQuery(<span class="php-var">$query</span>);
<span class="line" id="359"> 359: </span>    } <span class="php-comment">// deleteRecords</span>
<span class="line" id="360"> 360: </span>
<span class="line" id="361"> 361: </span>    <span class="php-comment">/**
</span><span class="line" id="362"> 362: </span><span class="php-comment">     * Deletes records by a given query.
</span><span class="line" id="363"> 363: </span><span class="php-comment">     *
</span><span class="line" id="364"> 364: </span><span class="php-comment">     * @param string $query
</span><span class="line" id="365"> 365: </span><span class="php-comment">     * The query to be used.
</span><span class="line" id="366"> 366: </span><span class="php-comment">     *
</span><span class="line" id="367"> 367: </span><span class="php-comment">     * @return void
</span><span class="line" id="368"> 368: </span><span class="php-comment">     *
</span><span class="line" id="369"> 369: </span><span class="php-comment">     * @throws \Exception
</span><span class="line" id="370"> 370: </span><span class="php-comment">     * It might throw an exception in the case of any errors:
</span><span class="line" id="371"> 371: </span><span class="php-comment">     *
</span><span class="line" id="372"> 372: </span><span class="php-comment">     * - if some parameters are missing.
</span><span class="line" id="373"> 373: </span><span class="php-comment">     * - if dbworker does not extend {@see \SmartFactory\DatabaseWorkers\DBWorker}.
</span><span class="line" id="374"> 374: </span><span class="php-comment">     * - if some parameters are not of the proper type.
</span><span class="line" id="375"> 375: </span><span class="php-comment">     * - if the query fails or if some object names are invalid.
</span><span class="line" id="376"> 376: </span><span class="php-comment">     *
</span><span class="line" id="377"> 377: </span><span class="php-comment">     * @see  RecordsetManager::deleteRecords()
</span><span class="line" id="378"> 378: </span><span class="php-comment">     *
</span><span class="line" id="379"> 379: </span><span class="php-comment">     * @uses \SmartFactory\DatabaseWorkers\DBWorker
</span><span class="line" id="380"> 380: </span><span class="php-comment">     *
</span><span class="line" id="381"> 381: </span><span class="php-comment">     * @author Oleg Schildt
</span><span class="line" id="382"> 382: </span><span class="php-comment">     */</span>
<span class="line" id="383"> 383: </span>    <span class="php-keyword1">public</span> <span class="php-keyword1">function</span> deleteRecordsQuery(<span class="php-var">$query</span>)
<span class="line" id="384"> 384: </span>    {
<span class="line" id="385"> 385: </span>        <span class="php-var">$this</span>-&gt;validateParameters(<span class="php-quote">&quot;query&quot;</span>);
<span class="line" id="386"> 386: </span>
<span class="line" id="387"> 387: </span>        <span class="php-var">$this</span>-&gt;dbworker-&gt;connect();
<span class="line" id="388"> 388: </span>
<span class="line" id="389"> 389: </span>        <span class="php-var">$this</span>-&gt;dbworker-&gt;execute_query(<span class="php-var">$query</span>);
<span class="line" id="390"> 390: </span>    } <span class="php-comment">// deleteRecordsQuery</span>
<span class="line" id="391"> 391: </span>
<span class="line" id="392"> 392: </span>    <span class="php-comment">/**
</span><span class="line" id="393"> 393: </span><span class="php-comment">     * Loads a record into an array in the form &quot;field_name&quot; =&gt; &quot;value&quot; based on a table.
</span><span class="line" id="394"> 394: </span><span class="php-comment">     *
</span><span class="line" id="395"> 395: </span><span class="php-comment">     * @param array &amp;$record
</span><span class="line" id="396"> 396: </span><span class="php-comment">     * The target array where the data should be loaded.
</span><span class="line" id="397"> 397: </span><span class="php-comment">     *
</span><span class="line" id="398"> 398: </span><span class="php-comment">     * @param string|array $where_clause
</span><span class="line" id="399"> 399: </span><span class="php-comment">     * The where clause that should restrict the result to one record. If an array of keys is passed,
</span><span class="line" id="400"> 400: </span><span class="php-comment">     * the where clause is build automatically based on it.
</span><span class="line" id="401"> 401: </span><span class="php-comment">     *
</span><span class="line" id="402"> 402: </span><span class="php-comment">     * @return void
</span><span class="line" id="403"> 403: </span><span class="php-comment">     *
</span><span class="line" id="404"> 404: </span><span class="php-comment">     * @throws \Exception
</span><span class="line" id="405"> 405: </span><span class="php-comment">     * It might throw an exception in the case of any errors:
</span><span class="line" id="406"> 406: </span><span class="php-comment">     *
</span><span class="line" id="407"> 407: </span><span class="php-comment">     * - if some parameters are missing.
</span><span class="line" id="408"> 408: </span><span class="php-comment">     * - if dbworker does not extend {@see \SmartFactory\DatabaseWorkers\DBWorker}.
</span><span class="line" id="409"> 409: </span><span class="php-comment">     * - if some parameters are not of the proper type.
</span><span class="line" id="410"> 410: </span><span class="php-comment">     * - if the query fails or if some object names are invalid.
</span><span class="line" id="411"> 411: </span><span class="php-comment">     *
</span><span class="line" id="412"> 412: </span><span class="php-comment">     * @see  RecordsetManager::saveRecord()
</span><span class="line" id="413"> 413: </span><span class="php-comment">     * @see  RecordsetManager::loadRecordSet()
</span><span class="line" id="414"> 414: </span><span class="php-comment">     * @see  RecordsetManager::loadRecordQuery()
</span><span class="line" id="415"> 415: </span><span class="php-comment">     *
</span><span class="line" id="416"> 416: </span><span class="php-comment">     * @uses \SmartFactory\DatabaseWorkers\DBWorker
</span><span class="line" id="417"> 417: </span><span class="php-comment">     *
</span><span class="line" id="418"> 418: </span><span class="php-comment">     * @author Oleg Schildt
</span><span class="line" id="419"> 419: </span><span class="php-comment">     */</span>
<span class="line" id="420"> 420: </span>    <span class="php-keyword1">public</span> <span class="php-keyword1">function</span> loadRecord(&amp;<span class="php-var">$record</span>, <span class="php-var">$where_clause</span>)
<span class="line" id="421"> 421: </span>    {
<span class="line" id="422"> 422: </span>        <span class="php-var">$this</span>-&gt;validateParameters(<span class="php-quote">&quot;table&quot;</span>);
<span class="line" id="423"> 423: </span>
<span class="line" id="424"> 424: </span>        <span class="php-var">$this</span>-&gt;checkWhereClause(<span class="php-var">$where_clause</span>);
<span class="line" id="425"> 425: </span>
<span class="line" id="426"> 426: </span>        <span class="php-var">$query</span> = <span class="php-quote">&quot;select\n&quot;</span>;
<span class="line" id="427"> 427: </span>
<span class="line" id="428"> 428: </span>        <span class="php-var">$query</span> .= <span class="php-keyword2">implode</span>(<span class="php-quote">&quot;, &quot;</span>, <span class="php-keyword2">array_keys</span>(<span class="php-var">$this</span>-&gt;fields)) . <span class="php-quote">&quot;\n&quot;</span>;
<span class="line" id="429"> 429: </span>
<span class="line" id="430"> 430: </span>        <span class="php-var">$query</span> .= <span class="php-quote">&quot;from &quot;</span> . <span class="php-var">$this</span>-&gt;table . <span class="php-quote">&quot;\n&quot;</span>;
<span class="line" id="431"> 431: </span>
<span class="line" id="432"> 432: </span>        <span class="php-var">$query</span> .= <span class="php-var">$where_clause</span>;
<span class="line" id="433"> 433: </span>
<span class="line" id="434"> 434: </span>        <span class="php-var">$this</span>-&gt;loadRecordQuery(<span class="php-var">$record</span>, <span class="php-var">$query</span>);
<span class="line" id="435"> 435: </span>    } <span class="php-comment">// loadRecord</span>
<span class="line" id="436"> 436: </span>
<span class="line" id="437"> 437: </span>    <span class="php-comment">/**
</span><span class="line" id="438"> 438: </span><span class="php-comment">     * Loads a record into an array in the form &quot;field_name&quot; =&gt; &quot;value&quot;.
</span><span class="line" id="439"> 439: </span><span class="php-comment">     *
</span><span class="line" id="440"> 440: </span><span class="php-comment">     * @param array &amp;$record
</span><span class="line" id="441"> 441: </span><span class="php-comment">     * The target array where the data should be loaded.
</span><span class="line" id="442"> 442: </span><span class="php-comment">     *
</span><span class="line" id="443"> 443: </span><span class="php-comment">     * @param string $query
</span><span class="line" id="444"> 444: </span><span class="php-comment">     * The query to be used.
</span><span class="line" id="445"> 445: </span><span class="php-comment">     *
</span><span class="line" id="446"> 446: </span><span class="php-comment">     * @return void
</span><span class="line" id="447"> 447: </span><span class="php-comment">     *
</span><span class="line" id="448"> 448: </span><span class="php-comment">     * @throws \Exception
</span><span class="line" id="449"> 449: </span><span class="php-comment">     * It might throw an exception in the case of any errors:
</span><span class="line" id="450"> 450: </span><span class="php-comment">     *
</span><span class="line" id="451"> 451: </span><span class="php-comment">     * - if some parameters are missing.
</span><span class="line" id="452"> 452: </span><span class="php-comment">     * - if dbworker does not extend {@see \SmartFactory\DatabaseWorkers\DBWorker}.
</span><span class="line" id="453"> 453: </span><span class="php-comment">     * - if some parameters are not of the proper type.
</span><span class="line" id="454"> 454: </span><span class="php-comment">     * - if the query fails or if some object names are invalid.
</span><span class="line" id="455"> 455: </span><span class="php-comment">     *
</span><span class="line" id="456"> 456: </span><span class="php-comment">     * @see  RecordsetManager::loadRecord()
</span><span class="line" id="457"> 457: </span><span class="php-comment">     * @see  RecordsetManager::loadRecordSetQuery()
</span><span class="line" id="458"> 458: </span><span class="php-comment">     *
</span><span class="line" id="459"> 459: </span><span class="php-comment">     * @uses \SmartFactory\DatabaseWorkers\DBWorker
</span><span class="line" id="460"> 460: </span><span class="php-comment">     *
</span><span class="line" id="461"> 461: </span><span class="php-comment">     * @author Oleg Schildt
</span><span class="line" id="462"> 462: </span><span class="php-comment">     */</span>
<span class="line" id="463"> 463: </span>    <span class="php-keyword1">public</span> <span class="php-keyword1">function</span> loadRecordQuery(&amp;<span class="php-var">$record</span>, <span class="php-var">$query</span>)
<span class="line" id="464"> 464: </span>    {
<span class="line" id="465"> 465: </span>        <span class="php-var">$this</span>-&gt;validateParameters(<span class="php-quote">&quot;query&quot;</span>);
<span class="line" id="466"> 466: </span>
<span class="line" id="467"> 467: </span>        <span class="php-var">$this</span>-&gt;dbworker-&gt;connect();
<span class="line" id="468"> 468: </span>
<span class="line" id="469"> 469: </span>        <span class="php-var">$this</span>-&gt;dbworker-&gt;execute_query(<span class="php-var">$query</span>);
<span class="line" id="470"> 470: </span>
<span class="line" id="471"> 471: </span>        <span class="php-keyword1">if</span> (<span class="php-var">$this</span>-&gt;dbworker-&gt;fetch_row()) {
<span class="line" id="472"> 472: </span>            <span class="php-keyword1">foreach</span> (<span class="php-var">$this</span>-&gt;fields <span class="php-keyword1">as</span> <span class="php-var">$field</span> =&gt; <span class="php-var">$type</span>) {
<span class="line" id="473"> 473: </span>                <span class="php-var">$record</span>[<span class="php-var">$field</span>] = <span class="php-var">$this</span>-&gt;dbworker-&gt;field_by_name(<span class="php-var">$field</span>, <span class="php-var">$type</span>);
<span class="line" id="474"> 474: </span>            }
<span class="line" id="475"> 475: </span>        }
<span class="line" id="476"> 476: </span>
<span class="line" id="477"> 477: </span>        <span class="php-var">$this</span>-&gt;dbworker-&gt;free_result();
<span class="line" id="478"> 478: </span>    } <span class="php-comment">// loadRecordQuery</span>
<span class="line" id="479"> 479: </span>
<span class="line" id="480"> 480: </span>    <span class="php-comment">/**
</span><span class="line" id="481"> 481: </span><span class="php-comment">     * Loads records into an array in the form
</span><span class="line" id="482"> 482: </span><span class="php-comment">     *
</span><span class="line" id="483"> 483: </span><span class="php-comment">     * $records[&quot;key_field1&quot;][&quot;key_field2&quot;][&quot;key_fieldN&quot;][&quot;field_name&quot;] = &quot;value&quot;.
</span><span class="line" id="484"> 484: </span><span class="php-comment">     *
</span><span class="line" id="485"> 485: </span><span class="php-comment">     * baed on a table.
</span><span class="line" id="486"> 486: </span><span class="php-comment">     *
</span><span class="line" id="487"> 487: </span><span class="php-comment">     * @param array &amp;$records
</span><span class="line" id="488"> 488: </span><span class="php-comment">     * The target array where the data should be loaded.
</span><span class="line" id="489"> 489: </span><span class="php-comment">     *
</span><span class="line" id="490"> 490: </span><span class="php-comment">     * @param string|array $where_clause
</span><span class="line" id="491"> 491: </span><span class="php-comment">     * The where clause that should restrict the result. If an array of keys is passed,
</span><span class="line" id="492"> 492: </span><span class="php-comment">     * the where clause is build automatically based on it.
</span><span class="line" id="493"> 493: </span><span class="php-comment">     *
</span><span class="line" id="494"> 494: </span><span class="php-comment">     * @param string $order_clause
</span><span class="line" id="495"> 495: </span><span class="php-comment">     * The order clause to sort the results.
</span><span class="line" id="496"> 496: </span><span class="php-comment">     *
</span><span class="line" id="497"> 497: </span><span class="php-comment">     * @param int $limit
</span><span class="line" id="498"> 498: </span><span class="php-comment">     * The limit how many records shoud be loaded. 0 for unlimited.
</span><span class="line" id="499"> 499: </span><span class="php-comment">     *
</span><span class="line" id="500"> 500: </span><span class="php-comment">     * @return void
</span><span class="line" id="501"> 501: </span><span class="php-comment">     *
</span><span class="line" id="502"> 502: </span><span class="php-comment">     * @throws \Exception
</span><span class="line" id="503"> 503: </span><span class="php-comment">     * It might throw an exception in the case of any errors:
</span><span class="line" id="504"> 504: </span><span class="php-comment">     *
</span><span class="line" id="505"> 505: </span><span class="php-comment">     * - if some parameters are missing.
</span><span class="line" id="506"> 506: </span><span class="php-comment">     * - if dbworker does not extend {@see \SmartFactory\DatabaseWorkers\DBWorker}.
</span><span class="line" id="507"> 507: </span><span class="php-comment">     * - if some parameters are not of the proper type.
</span><span class="line" id="508"> 508: </span><span class="php-comment">     * - if the query fails or if some object names are invalid.
</span><span class="line" id="509"> 509: </span><span class="php-comment">     *
</span><span class="line" id="510"> 510: </span><span class="php-comment">     * @see  RecordsetManager::loadRecord()
</span><span class="line" id="511"> 511: </span><span class="php-comment">     * @see  RecordsetManager::saveRecordSet()
</span><span class="line" id="512"> 512: </span><span class="php-comment">     * @see  RecordsetManager::loadRecordSetQuery()
</span><span class="line" id="513"> 513: </span><span class="php-comment">     *
</span><span class="line" id="514"> 514: </span><span class="php-comment">     * @uses \SmartFactory\DatabaseWorkers\DBWorker
</span><span class="line" id="515"> 515: </span><span class="php-comment">     *
</span><span class="line" id="516"> 516: </span><span class="php-comment">     * @author Oleg Schildt
</span><span class="line" id="517"> 517: </span><span class="php-comment">     */</span>
<span class="line" id="518"> 518: </span>    <span class="php-keyword1">public</span> <span class="php-keyword1">function</span> loadRecordSet(&amp;<span class="php-var">$records</span>, <span class="php-var">$where_clause</span>, <span class="php-var">$order_clause</span> = <span class="php-quote">&quot;&quot;</span>, <span class="php-var">$limit</span> = <span class="php-num">0</span>)
<span class="line" id="519"> 519: </span>    {
<span class="line" id="520"> 520: </span>        <span class="php-var">$this</span>-&gt;validateParameters(<span class="php-quote">&quot;table&quot;</span>);
<span class="line" id="521"> 521: </span>
<span class="line" id="522"> 522: </span>        <span class="php-var">$this</span>-&gt;checkWhereClause(<span class="php-var">$where_clause</span>);
<span class="line" id="523"> 523: </span>
<span class="line" id="524"> 524: </span>        <span class="php-var">$query</span> = <span class="php-var">$this</span>-&gt;dbworker-&gt;build_select_query(<span class="php-var">$this</span>-&gt;table, <span class="php-keyword2">array_keys</span>(<span class="php-var">$this</span>-&gt;fields), <span class="php-var">$where_clause</span>, <span class="php-var">$order_clause</span>, <span class="php-var">$limit</span>);
<span class="line" id="525"> 525: </span>
<span class="line" id="526"> 526: </span>        <span class="php-var">$this</span>-&gt;loadRecordSetQuery(<span class="php-var">$records</span>, <span class="php-var">$query</span>);
<span class="line" id="527"> 527: </span>    } <span class="php-comment">// loadRecordSet</span>
<span class="line" id="528"> 528: </span>
<span class="line" id="529"> 529: </span>    <span class="php-comment">/**
</span><span class="line" id="530"> 530: </span><span class="php-comment">     * Loads records into an array in the form
</span><span class="line" id="531"> 531: </span><span class="php-comment">     *
</span><span class="line" id="532"> 532: </span><span class="php-comment">     * $records[&quot;key_field1&quot;][&quot;key_field2&quot;][&quot;key_fieldN&quot;][&quot;field_name&quot;] = &quot;value&quot;.
</span><span class="line" id="533"> 533: </span><span class="php-comment">     *
</span><span class="line" id="534"> 534: </span><span class="php-comment">     * baed on a query.
</span><span class="line" id="535"> 535: </span><span class="php-comment">     *
</span><span class="line" id="536"> 536: </span><span class="php-comment">     * @param array &amp;$records
</span><span class="line" id="537"> 537: </span><span class="php-comment">     * The target array where the data should be loaded.
</span><span class="line" id="538"> 538: </span><span class="php-comment">     *
</span><span class="line" id="539"> 539: </span><span class="php-comment">     * @param string $query
</span><span class="line" id="540"> 540: </span><span class="php-comment">     * The query to be used.
</span><span class="line" id="541"> 541: </span><span class="php-comment">     *
</span><span class="line" id="542"> 542: </span><span class="php-comment">     * @return void
</span><span class="line" id="543"> 543: </span><span class="php-comment">     *
</span><span class="line" id="544"> 544: </span><span class="php-comment">     * @throws \Exception
</span><span class="line" id="545"> 545: </span><span class="php-comment">     * It might throw an exception in the case of any errors:
</span><span class="line" id="546"> 546: </span><span class="php-comment">     *
</span><span class="line" id="547"> 547: </span><span class="php-comment">     * - if some parameters are missing.
</span><span class="line" id="548"> 548: </span><span class="php-comment">     * - if dbworker does not extend {@see \SmartFactory\DatabaseWorkers\DBWorker}.
</span><span class="line" id="549"> 549: </span><span class="php-comment">     * - if some parameters are not of the proper type.
</span><span class="line" id="550"> 550: </span><span class="php-comment">     * - if the query fails or if some object names are invalid.
</span><span class="line" id="551"> 551: </span><span class="php-comment">     *
</span><span class="line" id="552"> 552: </span><span class="php-comment">     * @see  RecordsetManager::loadRecordSet()
</span><span class="line" id="553"> 553: </span><span class="php-comment">     * @see  RecordsetManager::loadRecordQuery()
</span><span class="line" id="554"> 554: </span><span class="php-comment">     *
</span><span class="line" id="555"> 555: </span><span class="php-comment">     * @uses \SmartFactory\DatabaseWorkers\DBWorker
</span><span class="line" id="556"> 556: </span><span class="php-comment">     *
</span><span class="line" id="557"> 557: </span><span class="php-comment">     * @author Oleg Schildt
</span><span class="line" id="558"> 558: </span><span class="php-comment">     */</span>
<span class="line" id="559"> 559: </span>    <span class="php-keyword1">public</span> <span class="php-keyword1">function</span> loadRecordSetQuery(&amp;<span class="php-var">$records</span>, <span class="php-var">$query</span>)
<span class="line" id="560"> 560: </span>    {
<span class="line" id="561"> 561: </span>        <span class="php-var">$this</span>-&gt;validateParameters(<span class="php-quote">&quot;query&quot;</span>);
<span class="line" id="562"> 562: </span>
<span class="line" id="563"> 563: </span>        <span class="php-var">$this</span>-&gt;dbworker-&gt;connect();
<span class="line" id="564"> 564: </span>
<span class="line" id="565"> 565: </span>        <span class="php-var">$this</span>-&gt;dbworker-&gt;execute_query(<span class="php-var">$query</span>);
<span class="line" id="566"> 566: </span>
<span class="line" id="567"> 567: </span>        <span class="php-keyword1">while</span> (<span class="php-var">$this</span>-&gt;dbworker-&gt;fetch_row()) {
<span class="line" id="568"> 568: </span>            <span class="php-var">$dimensions</span> = [];
<span class="line" id="569"> 569: </span>            <span class="php-var">$row</span> = [];
<span class="line" id="570"> 570: </span>
<span class="line" id="571"> 571: </span>            <span class="php-keyword1">foreach</span> (<span class="php-var">$this</span>-&gt;fields <span class="php-keyword1">as</span> <span class="php-var">$field</span> =&gt; <span class="php-var">$type</span>) {
<span class="line" id="572"> 572: </span>                <span class="php-var">$val</span> = <span class="php-var">$this</span>-&gt;dbworker-&gt;field_by_name(<span class="php-var">$field</span>, <span class="php-var">$type</span>);
<span class="line" id="573"> 573: </span>
<span class="line" id="574"> 574: </span>                <span class="php-var">$row</span>[<span class="php-var">$field</span>] = <span class="php-var">$val</span>;
<span class="line" id="575"> 575: </span>
<span class="line" id="576"> 576: </span>                <span class="php-keyword1">if</span> (<span class="php-keyword2">in_array</span>(<span class="php-var">$field</span>, <span class="php-var">$this</span>-&gt;key_fields)) {
<span class="line" id="577"> 577: </span>                    <span class="php-var">$dimensions</span>[<span class="php-var">$field</span>] = <span class="php-var">$val</span>;
<span class="line" id="578"> 578: </span>                }
<span class="line" id="579"> 579: </span>            }
<span class="line" id="580"> 580: </span>
<span class="line" id="581"> 581: </span>            <span class="php-keyword1">if</span> (!<span class="php-keyword1">empty</span>(<span class="php-var">$dimensions</span>)) {
<span class="line" id="582"> 582: </span>                <span class="php-var">$reference</span> = &amp;<span class="php-var">$records</span>;
<span class="line" id="583"> 583: </span>
<span class="line" id="584"> 584: </span>                <span class="php-keyword1">foreach</span> (<span class="php-var">$dimensions</span> <span class="php-keyword1">as</span> &amp;<span class="php-var">$dval</span>) {
<span class="line" id="585"> 585: </span>                    <span class="php-keyword1">if</span> (<span class="php-keyword1">empty</span>(<span class="php-var">$reference</span>[<span class="php-var">$dval</span>])) {
<span class="line" id="586"> 586: </span>                        <span class="php-var">$reference</span>[<span class="php-var">$dval</span>] = [];
<span class="line" id="587"> 587: </span>                    }
<span class="line" id="588"> 588: </span>                    <span class="php-var">$reference</span> = &amp;<span class="php-var">$reference</span>[<span class="php-var">$dval</span>];
<span class="line" id="589"> 589: </span>                }
<span class="line" id="590"> 590: </span>
<span class="line" id="591"> 591: </span>                <span class="php-var">$reference</span> = <span class="php-var">$row</span>;
<span class="line" id="592"> 592: </span>
<span class="line" id="593"> 593: </span>                <span class="php-keyword1">unset</span>(<span class="php-var">$reference</span>);
<span class="line" id="594"> 594: </span>            } <span class="php-keyword1">else</span> {
<span class="line" id="595"> 595: </span>                <span class="php-var">$records</span>[] = <span class="php-var">$row</span>;
<span class="line" id="596"> 596: </span>            }
<span class="line" id="597"> 597: </span>        }
<span class="line" id="598"> 598: </span>
<span class="line" id="599"> 599: </span>        <span class="php-var">$this</span>-&gt;dbworker-&gt;free_result();
<span class="line" id="600"> 600: </span>    } <span class="php-comment">// loadRecordSetQuery</span>
<span class="line" id="601"> 601: </span>
<span class="line" id="602"> 602: </span>    <span class="php-comment">/**
</span><span class="line" id="603"> 603: </span><span class="php-comment">     * Saves a record from an array in the form &quot;field_name&quot; =&gt; &quot;value&quot; into the table.
</span><span class="line" id="604"> 604: </span><span class="php-comment">     *
</span><span class="line" id="605"> 605: </span><span class="php-comment">     * @param array &amp;$record
</span><span class="line" id="606"> 606: </span><span class="php-comment">     * The source array with the data to be saved.
</span><span class="line" id="607"> 607: </span><span class="php-comment">     *
</span><span class="line" id="608"> 608: </span><span class="php-comment">     * @param string|array $where_clause
</span><span class="line" id="609"> 609: </span><span class="php-comment">     * The where clause that should be used to define whether a record should be inserted or updated. If an array of keys is passed,
</span><span class="line" id="610"> 610: </span><span class="php-comment">     * the where clause is build automatically based on it.
</span><span class="line" id="611"> 611: </span><span class="php-comment">     *
</span><span class="line" id="612"> 612: </span><span class="php-comment">     * @param string $identity_field
</span><span class="line" id="613"> 613: </span><span class="php-comment">     * The name of the identity field if exists. If the identity field is specified
</span><span class="line" id="614"> 614: </span><span class="php-comment">     * and the record does not exist yet in the table, the source array is extended
</span><span class="line" id="615"> 615: </span><span class="php-comment">     * with a pair &quot;identity field&quot; =&gt; &quot;identity value&quot; issued by the database by this
</span><span class="line" id="616"> 616: </span><span class="php-comment">     * insert operation.
</span><span class="line" id="617"> 617: </span><span class="php-comment">     *
</span><span class="line" id="618"> 618: </span><span class="php-comment">     * @return void
</span><span class="line" id="619"> 619: </span><span class="php-comment">     *
</span><span class="line" id="620"> 620: </span><span class="php-comment">     * @throws \Exception
</span><span class="line" id="621"> 621: </span><span class="php-comment">     * It might throw an exception in the case of any errors:
</span><span class="line" id="622"> 622: </span><span class="php-comment">     *
</span><span class="line" id="623"> 623: </span><span class="php-comment">     * - if some parameters are missing.
</span><span class="line" id="624"> 624: </span><span class="php-comment">     * - if dbworker does not extend {@see \SmartFactory\DatabaseWorkers\DBWorker}.
</span><span class="line" id="625"> 625: </span><span class="php-comment">     * - if some parameters are not of the proper type.
</span><span class="line" id="626"> 626: </span><span class="php-comment">     * - if the query fails or if some object names are invalid.
</span><span class="line" id="627"> 627: </span><span class="php-comment">     *
</span><span class="line" id="628"> 628: </span><span class="php-comment">     * @see  RecordsetManager::loadRecord()
</span><span class="line" id="629"> 629: </span><span class="php-comment">     * @see  RecordsetManager::saveRecordSet()
</span><span class="line" id="630"> 630: </span><span class="php-comment">     *
</span><span class="line" id="631"> 631: </span><span class="php-comment">     * @uses DatabaseWorkers\DBWorker
</span><span class="line" id="632"> 632: </span><span class="php-comment">     *
</span><span class="line" id="633"> 633: </span><span class="php-comment">     * @author Oleg Schildt
</span><span class="line" id="634"> 634: </span><span class="php-comment">     */</span>
<span class="line" id="635"> 635: </span>    <span class="php-keyword1">public</span> <span class="php-keyword1">function</span> saveRecord(&amp;<span class="php-var">$record</span>, <span class="php-var">$where_clause</span>, <span class="php-var">$identity_field</span> = <span class="php-quote">&quot;&quot;</span>)
<span class="line" id="636"> 636: </span>    {
<span class="line" id="637"> 637: </span>        <span class="php-var">$this</span>-&gt;validateParameters(<span class="php-quote">&quot;table&quot;</span>);
<span class="line" id="638"> 638: </span>
<span class="line" id="639"> 639: </span>        <span class="php-var">$this</span>-&gt;dbworker-&gt;connect();
<span class="line" id="640"> 640: </span>
<span class="line" id="641"> 641: </span>        <span class="php-var">$must_insert</span> = <span class="php-keyword1">false</span>;
<span class="line" id="642"> 642: </span>
<span class="line" id="643"> 643: </span>        <span class="php-comment">// key_fields not specified - always insert</span>
<span class="line" id="644"> 644: </span>        <span class="php-comment">// identity firld exists but its value is not specified - always insert</span>
<span class="line" id="645"> 645: </span>        <span class="php-keyword1">if</span> (<span class="php-keyword1">empty</span>(<span class="php-var">$this</span>-&gt;key_fields) || <span class="php-keyword1">empty</span>(<span class="php-var">$where_clause</span>)) {
<span class="line" id="646"> 646: </span>            <span class="php-var">$must_insert</span> = <span class="php-keyword1">true</span>;
<span class="line" id="647"> 647: </span>        } <span class="php-keyword1">else</span> {
<span class="line" id="648"> 648: </span>            <span class="php-comment">// check existence</span>
<span class="line" id="649"> 649: </span>
<span class="line" id="650"> 650: </span>            <span class="php-var">$query</span> = <span class="php-quote">&quot;select\n&quot;</span>;
<span class="line" id="651"> 651: </span>            <span class="php-var">$query</span> .= <span class="php-quote">&quot;1\n&quot;</span>;
<span class="line" id="652"> 652: </span>            <span class="php-var">$query</span> .= <span class="php-quote">&quot;from &quot;</span> . <span class="php-var">$this</span>-&gt;table . <span class="php-quote">&quot;\n&quot;</span>;
<span class="line" id="653"> 653: </span>
<span class="line" id="654"> 654: </span>            <span class="php-var">$this</span>-&gt;checkWhereClause(<span class="php-var">$where_clause</span>);
<span class="line" id="655"> 655: </span>
<span class="line" id="656"> 656: </span>            <span class="php-var">$query</span> .= <span class="php-var">$where_clause</span>;
<span class="line" id="657"> 657: </span>
<span class="line" id="658"> 658: </span>            <span class="php-var">$this</span>-&gt;dbworker-&gt;execute_query(<span class="php-var">$query</span>);
<span class="line" id="659"> 659: </span>
<span class="line" id="660"> 660: </span>            <span class="php-keyword1">if</span> (!<span class="php-var">$this</span>-&gt;dbworker-&gt;fetch_row()) {
<span class="line" id="661"> 661: </span>                <span class="php-var">$must_insert</span> = <span class="php-keyword1">true</span>;
<span class="line" id="662"> 662: </span>            }
<span class="line" id="663"> 663: </span>
<span class="line" id="664"> 664: </span>            <span class="php-var">$this</span>-&gt;dbworker-&gt;free_result();
<span class="line" id="665"> 665: </span>        }
<span class="line" id="666"> 666: </span>
<span class="line" id="667"> 667: </span>        <span class="php-comment">// saving</span>
<span class="line" id="668"> 668: </span>
<span class="line" id="669"> 669: </span>        <span class="php-var">$update_string</span> = <span class="php-quote">&quot;&quot;</span>;
<span class="line" id="670"> 670: </span>        <span class="php-var">$insert_fields</span> = <span class="php-quote">&quot;&quot;</span>;
<span class="line" id="671"> 671: </span>        <span class="php-var">$insert_values</span> = <span class="php-quote">&quot;&quot;</span>;
<span class="line" id="672"> 672: </span>
<span class="line" id="673"> 673: </span>        <span class="php-keyword1">foreach</span> (<span class="php-var">$this</span>-&gt;fields <span class="php-keyword1">as</span> <span class="php-var">$field</span> =&gt; <span class="php-var">$type</span>) {
<span class="line" id="674"> 674: </span>            <span class="php-comment">// if autoincrement</span>
<span class="line" id="675"> 675: </span>            <span class="php-keyword1">if</span> (<span class="php-var">$must_insert</span> &amp;&amp; <span class="php-var">$field</span> == <span class="php-var">$identity_field</span>) {
<span class="line" id="676"> 676: </span>                <span class="php-keyword1">continue</span>;
<span class="line" id="677"> 677: </span>            }
<span class="line" id="678"> 678: </span>
<span class="line" id="679"> 679: </span>            <span class="php-comment">// The value for the field is not passed in the record,</span>
<span class="line" id="680"> 680: </span>            <span class="php-comment">// skip it</span>
<span class="line" id="681"> 681: </span>            <span class="php-keyword1">if</span> (!<span class="php-keyword2">array_key_exists</span>(<span class="php-var">$field</span>, <span class="php-var">$record</span>)) {
<span class="line" id="682"> 682: </span>                <span class="php-keyword1">continue</span>;
<span class="line" id="683"> 683: </span>            }
<span class="line" id="684"> 684: </span>
<span class="line" id="685"> 685: </span>            <span class="php-var">$value</span> = <span class="php-var">$this</span>-&gt;dbworker-&gt;prepare_for_query(<span class="php-var">$record</span>[<span class="php-var">$field</span>] ?? <span class="php-quote">&quot;&quot;</span>, <span class="php-var">$this</span>-&gt;fields[<span class="php-var">$field</span>] ?? <span class="php-quote">&quot;&quot;</span>);
<span class="line" id="686"> 686: </span>
<span class="line" id="687"> 687: </span>            <span class="php-var">$update_string</span> .= <span class="php-var">$field</span> . <span class="php-quote">&quot; = &quot;</span> . <span class="php-var">$value</span> . <span class="php-quote">&quot;,\n&quot;</span>;
<span class="line" id="688"> 688: </span>            <span class="php-var">$insert_fields</span> .= <span class="php-var">$field</span> . <span class="php-quote">&quot;, &quot;</span>;
<span class="line" id="689"> 689: </span>            <span class="php-var">$insert_values</span> .= <span class="php-var">$value</span> . <span class="php-quote">&quot;, &quot;</span>;
<span class="line" id="690"> 690: </span>        }
<span class="line" id="691"> 691: </span>
<span class="line" id="692"> 692: </span>        <span class="php-keyword1">if</span> (<span class="php-var">$must_insert</span>) {
<span class="line" id="693"> 693: </span>            <span class="php-var">$query</span> = <span class="php-quote">&quot;insert into &quot;</span> . <span class="php-var">$this</span>-&gt;table . <span class="php-quote">&quot; (&quot;</span> . <span class="php-keyword2">trim</span>(<span class="php-var">$insert_fields</span>, <span class="php-quote">&quot;, &quot;</span>) . <span class="php-quote">&quot;)\n&quot;</span>;
<span class="line" id="694"> 694: </span>            <span class="php-var">$query</span> .= <span class="php-quote">&quot;values (&quot;</span> . <span class="php-keyword2">trim</span>(<span class="php-var">$insert_values</span>, <span class="php-quote">&quot;, &quot;</span>) . <span class="php-quote">&quot;)\n&quot;</span>;
<span class="line" id="695"> 695: </span>
<span class="line" id="696"> 696: </span>            <span class="php-var">$this</span>-&gt;dbworker-&gt;execute_query(<span class="php-var">$query</span>);
<span class="line" id="697"> 697: </span>        } <span class="php-keyword1">elseif</span> (!<span class="php-keyword1">empty</span>(<span class="php-var">$update_string</span>)) {
<span class="line" id="698"> 698: </span>            <span class="php-var">$query</span> = <span class="php-quote">&quot;update &quot;</span> . <span class="php-var">$this</span>-&gt;table . <span class="php-quote">&quot; set\n&quot;</span>;
<span class="line" id="699"> 699: </span>            <span class="php-var">$query</span> .= <span class="php-keyword2">trim</span>(<span class="php-var">$update_string</span>, <span class="php-quote">&quot;,\n&quot;</span>) . <span class="php-quote">&quot;\n&quot;</span>;
<span class="line" id="700"> 700: </span>            <span class="php-var">$query</span> .= <span class="php-var">$where_clause</span>;
<span class="line" id="701"> 701: </span>
<span class="line" id="702"> 702: </span>            <span class="php-var">$this</span>-&gt;dbworker-&gt;execute_query(<span class="php-var">$query</span>);
<span class="line" id="703"> 703: </span>        }
<span class="line" id="704"> 704: </span>
<span class="line" id="705"> 705: </span>        <span class="php-keyword1">if</span> (<span class="php-var">$must_insert</span> &amp;&amp; !<span class="php-keyword1">empty</span>(<span class="php-var">$identity_field</span>)) {
<span class="line" id="706"> 706: </span>            <span class="php-var">$record</span>[<span class="php-var">$identity_field</span>] = <span class="php-var">$this</span>-&gt;dbworker-&gt;insert_id();
<span class="line" id="707"> 707: </span>        }
<span class="line" id="708"> 708: </span>    } <span class="php-comment">// saveRecord</span>
<span class="line" id="709"> 709: </span>
<span class="line" id="710"> 710: </span>    <span class="php-comment">/**
</span><span class="line" id="711"> 711: </span><span class="php-comment">     * Saves records from an array in the form
</span><span class="line" id="712"> 712: </span><span class="php-comment">     * $records[&quot;key_field1&quot;][&quot;key_field2&quot;][&quot;key_fieldN&quot;][&quot;field_name&quot;] = &quot;value&quot; into the table.
</span><span class="line" id="713"> 713: </span><span class="php-comment">     *
</span><span class="line" id="714"> 714: </span><span class="php-comment">     * @param array &amp;$records
</span><span class="line" id="715"> 715: </span><span class="php-comment">     * The source array with the data to be saved.
</span><span class="line" id="716"> 716: </span><span class="php-comment">     *
</span><span class="line" id="717"> 717: </span><span class="php-comment">     * @param array $parent_values
</span><span class="line" id="718"> 718: </span><span class="php-comment">     * If this recordset is a child subset of data to be saved, you can set the values of the foreign keys
</span><span class="line" id="719"> 719: </span><span class="php-comment">     * in the form &quot;field_name&quot; =&gt; &quot;value&quot;.
</span><span class="line" id="720"> 720: </span><span class="php-comment">     *
</span><span class="line" id="721"> 721: </span><span class="php-comment">     * @param string $identity_field
</span><span class="line" id="722"> 722: </span><span class="php-comment">     * The name of the identity field if exists. If the identity field is specified
</span><span class="line" id="723"> 723: </span><span class="php-comment">     * and the record does not exist yet in the table, the source array is extended
</span><span class="line" id="724"> 724: </span><span class="php-comment">     * with a pair &quot;identity field&quot; =&gt; &quot;identity value&quot; issued by the database by this
</span><span class="line" id="725"> 725: </span><span class="php-comment">     * insert operation.
</span><span class="line" id="726"> 726: </span><span class="php-comment">     *
</span><span class="line" id="727"> 727: </span><span class="php-comment">     * @return void
</span><span class="line" id="728"> 728: </span><span class="php-comment">     *
</span><span class="line" id="729"> 729: </span><span class="php-comment">     * @throws \Exception
</span><span class="line" id="730"> 730: </span><span class="php-comment">     * It might throw an exception in the case of any errors:
</span><span class="line" id="731"> 731: </span><span class="php-comment">     *
</span><span class="line" id="732"> 732: </span><span class="php-comment">     * - if some parameters are missing.
</span><span class="line" id="733"> 733: </span><span class="php-comment">     * - if dbworker does not extend {@see \SmartFactory\DatabaseWorkers\DBWorker}.
</span><span class="line" id="734"> 734: </span><span class="php-comment">     * - if some parameters are not of the proper type.
</span><span class="line" id="735"> 735: </span><span class="php-comment">     * - if the query fails or if some object names are invalid.
</span><span class="line" id="736"> 736: </span><span class="php-comment">     *
</span><span class="line" id="737"> 737: </span><span class="php-comment">     * @see  RecordsetManager::loadRecordSet()
</span><span class="line" id="738"> 738: </span><span class="php-comment">     * @see  RecordsetManager::saveRecord()
</span><span class="line" id="739"> 739: </span><span class="php-comment">     *
</span><span class="line" id="740"> 740: </span><span class="php-comment">     * @uses DatabaseWorkers\DBWorker
</span><span class="line" id="741"> 741: </span><span class="php-comment">     *
</span><span class="line" id="742"> 742: </span><span class="php-comment">     * @author Oleg Schildt
</span><span class="line" id="743"> 743: </span><span class="php-comment">     */</span>
<span class="line" id="744"> 744: </span>    <span class="php-keyword1">public</span> <span class="php-keyword1">function</span> saveRecordSet(&amp;<span class="php-var">$records</span>, <span class="php-var">$parent_values</span> = [], <span class="php-var">$identity_field</span> = <span class="php-quote">&quot;&quot;</span>)
<span class="line" id="745"> 745: </span>    {
<span class="line" id="746"> 746: </span>        <span class="php-var">$this</span>-&gt;validateParameters(<span class="php-quote">&quot;table&quot;</span>);
<span class="line" id="747"> 747: </span>
<span class="line" id="748"> 748: </span>        <span class="php-var">$this</span>-&gt;dbworker-&gt;connect();
<span class="line" id="749"> 749: </span>
<span class="line" id="750"> 750: </span>        <span class="php-var">$key_fields</span> = <span class="php-var">$this</span>-&gt;key_fields;
<span class="line" id="751"> 751: </span>        <span class="php-var">$current_key</span> = <span class="php-keyword2">array_shift</span>(<span class="php-var">$key_fields</span>);
<span class="line" id="752"> 752: </span>
<span class="line" id="753"> 753: </span>        <span class="php-keyword1">foreach</span> (<span class="php-var">$records</span> <span class="php-keyword1">as</span> <span class="php-var">$key</span> =&gt; <span class="php-var">$value</span>) {
<span class="line" id="754"> 754: </span>            <span class="php-var">$record</span> = [];
<span class="line" id="755"> 755: </span>
<span class="line" id="756"> 756: </span>            <span class="php-keyword1">if</span> (!<span class="php-keyword1">empty</span>(<span class="php-var">$parent_values</span>[<span class="php-var">$current_key</span>])) {
<span class="line" id="757"> 757: </span>                <span class="php-var">$record</span>[<span class="php-var">$current_key</span>] = <span class="php-var">$parent_values</span>[<span class="php-var">$current_key</span>];
<span class="line" id="758"> 758: </span>            } <span class="php-keyword1">else</span> {
<span class="line" id="759"> 759: </span>                <span class="php-var">$record</span>[<span class="php-var">$current_key</span>] = <span class="php-var">$key</span>;
<span class="line" id="760"> 760: </span>            }
<span class="line" id="761"> 761: </span>
<span class="line" id="762"> 762: </span>            <span class="php-var">$this</span>-&gt;processSubarray(<span class="php-var">$value</span>, <span class="php-var">$key_fields</span>, <span class="php-var">$parent_values</span>, <span class="php-var">$record</span>, <span class="php-var">$identity_field</span>);
<span class="line" id="763"> 763: </span>        }
<span class="line" id="764"> 764: </span>    } <span class="php-comment">// saveRecordSet</span>
<span class="line" id="765"> 765: </span>
<span class="line" id="766"> 766: </span>    <span class="php-comment">/**
</span><span class="line" id="767"> 767: </span><span class="php-comment">     * Counts records based on the where clause.
</span><span class="line" id="768"> 768: </span><span class="php-comment">     *
</span><span class="line" id="769"> 769: </span><span class="php-comment">     * @param string|array $where_clause
</span><span class="line" id="770"> 770: </span><span class="php-comment">     * The where clause that should restrict the result. If an array of keys is passed,
</span><span class="line" id="771"> 771: </span><span class="php-comment">     * the where clause is build automatically based on it.
</span><span class="line" id="772"> 772: </span><span class="php-comment">     *
</span><span class="line" id="773"> 773: </span><span class="php-comment">     * @return int
</span><span class="line" id="774"> 774: </span><span class="php-comment">     * Returns the number of records.
</span><span class="line" id="775"> 775: </span><span class="php-comment">     *
</span><span class="line" id="776"> 776: </span><span class="php-comment">     * @see  IRecordsetManager::countRecordsQuery()
</span><span class="line" id="777"> 777: </span><span class="php-comment">     *
</span><span class="line" id="778"> 778: </span><span class="php-comment">     * @uses \SmartFactory\DatabaseWorkers\DBWorker
</span><span class="line" id="779"> 779: </span><span class="php-comment">     *
</span><span class="line" id="780"> 780: </span><span class="php-comment">     * @author Oleg Schildt
</span><span class="line" id="781"> 781: </span><span class="php-comment">     */</span>
<span class="line" id="782"> 782: </span>    <span class="php-keyword1">public</span> <span class="php-keyword1">function</span> countRecords(<span class="php-var">$where_clause</span>)
<span class="line" id="783"> 783: </span>    {
<span class="line" id="784"> 784: </span>        <span class="php-var">$this</span>-&gt;validateParameters(<span class="php-quote">&quot;table&quot;</span>);
<span class="line" id="785"> 785: </span>
<span class="line" id="786"> 786: </span>        <span class="php-var">$this</span>-&gt;checkWhereClause(<span class="php-var">$where_clause</span>);
<span class="line" id="787"> 787: </span>
<span class="line" id="788"> 788: </span>        <span class="php-var">$query</span> = <span class="php-quote">&quot;select\n&quot;</span>;
<span class="line" id="789"> 789: </span>
<span class="line" id="790"> 790: </span>        <span class="php-var">$query</span> .= <span class="php-quote">&quot;count(*)\n&quot;</span>;
<span class="line" id="791"> 791: </span>
<span class="line" id="792"> 792: </span>        <span class="php-var">$query</span> .= <span class="php-quote">&quot;from &quot;</span> . <span class="php-var">$this</span>-&gt;table . <span class="php-quote">&quot;\n&quot;</span>;
<span class="line" id="793"> 793: </span>
<span class="line" id="794"> 794: </span>        <span class="php-keyword1">if</span> (!<span class="php-keyword1">empty</span>(<span class="php-var">$where_clause</span>)) {
<span class="line" id="795"> 795: </span>            <span class="php-var">$query</span> .= <span class="php-var">$where_clause</span> . <span class="php-quote">&quot;\n&quot;</span>;
<span class="line" id="796"> 796: </span>        }
<span class="line" id="797"> 797: </span>
<span class="line" id="798"> 798: </span>        <span class="php-keyword1">return</span> <span class="php-var">$this</span>-&gt;countRecordsQuery(<span class="php-var">$query</span>);
<span class="line" id="799"> 799: </span>    } <span class="php-comment">// countRecords</span>
<span class="line" id="800"> 800: </span>
<span class="line" id="801"> 801: </span>    <span class="php-comment">/**
</span><span class="line" id="802"> 802: </span><span class="php-comment">     * Counts records based on the query.
</span><span class="line" id="803"> 803: </span><span class="php-comment">     *
</span><span class="line" id="804"> 804: </span><span class="php-comment">     * @param string $query
</span><span class="line" id="805"> 805: </span><span class="php-comment">     * The query to be used.
</span><span class="line" id="806"> 806: </span><span class="php-comment">     *
</span><span class="line" id="807"> 807: </span><span class="php-comment">     * @return int
</span><span class="line" id="808"> 808: </span><span class="php-comment">     * Returns the number of records.
</span><span class="line" id="809"> 809: </span><span class="php-comment">     *
</span><span class="line" id="810"> 810: </span><span class="php-comment">     * @see  IRecordsetManager::countRecords()
</span><span class="line" id="811"> 811: </span><span class="php-comment">     *
</span><span class="line" id="812"> 812: </span><span class="php-comment">     * @uses \SmartFactory\DatabaseWorkers\DBWorker
</span><span class="line" id="813"> 813: </span><span class="php-comment">     *
</span><span class="line" id="814"> 814: </span><span class="php-comment">     * @author Oleg Schildt
</span><span class="line" id="815"> 815: </span><span class="php-comment">     */</span>
<span class="line" id="816"> 816: </span>    <span class="php-keyword1">public</span> <span class="php-keyword1">function</span> countRecordsQuery(<span class="php-var">$query</span>)
<span class="line" id="817"> 817: </span>    {
<span class="line" id="818"> 818: </span>        <span class="php-var">$this</span>-&gt;validateParameters(<span class="php-quote">&quot;query&quot;</span>);
<span class="line" id="819"> 819: </span>
<span class="line" id="820"> 820: </span>        <span class="php-var">$this</span>-&gt;dbworker-&gt;connect();
<span class="line" id="821"> 821: </span>
<span class="line" id="822"> 822: </span>        <span class="php-var">$cnt</span> = <span class="php-num">0</span>;
<span class="line" id="823"> 823: </span>
<span class="line" id="824"> 824: </span>        <span class="php-var">$this</span>-&gt;dbworker-&gt;execute_query(<span class="php-var">$query</span>);
<span class="line" id="825"> 825: </span>
<span class="line" id="826"> 826: </span>        <span class="php-keyword1">if</span> (<span class="php-var">$this</span>-&gt;dbworker-&gt;fetch_row()) {
<span class="line" id="827"> 827: </span>            <span class="php-var">$cnt</span> = <span class="php-var">$this</span>-&gt;dbworker-&gt;field_by_num(<span class="php-num">0</span>);
<span class="line" id="828"> 828: </span>        }
<span class="line" id="829"> 829: </span>
<span class="line" id="830"> 830: </span>        <span class="php-var">$this</span>-&gt;dbworker-&gt;free_result();
<span class="line" id="831"> 831: </span>
<span class="line" id="832"> 832: </span>        <span class="php-keyword1">return</span> <span class="php-var">$cnt</span>;
<span class="line" id="833"> 833: </span>    } <span class="php-comment">// countRecordsQuery</span>
<span class="line" id="834"> 834: </span>
<span class="line" id="835"> 835: </span>    <span class="php-comment">/**
</span><span class="line" id="836"> 836: </span><span class="php-comment">     * Starts the transation.
</span><span class="line" id="837"> 837: </span><span class="php-comment">     *
</span><span class="line" id="838"> 838: </span><span class="php-comment">     * @return void
</span><span class="line" id="839"> 839: </span><span class="php-comment">     *
</span><span class="line" id="840"> 840: </span><span class="php-comment">     * @throws DBWorkerException
</span><span class="line" id="841"> 841: </span><span class="php-comment">     * It might throw an exception in the case of any errors.
</span><span class="line" id="842"> 842: </span><span class="php-comment">     *
</span><span class="line" id="843"> 843: </span><span class="php-comment">     * @see RecordsetManager::commit_transaction()
</span><span class="line" id="844"> 844: </span><span class="php-comment">     * @see RecordsetManager::rollback_transaction()
</span><span class="line" id="845"> 845: </span><span class="php-comment">     *
</span><span class="line" id="846"> 846: </span><span class="php-comment">     * @author Oleg Schildt
</span><span class="line" id="847"> 847: </span><span class="php-comment">     */</span>
<span class="line" id="848"> 848: </span>    <span class="php-keyword1">public</span> <span class="php-keyword1">function</span> start_transaction()
<span class="line" id="849"> 849: </span>    {
<span class="line" id="850"> 850: </span>        <span class="php-var">$this</span>-&gt;dbworker-&gt;connect();
<span class="line" id="851"> 851: </span>
<span class="line" id="852"> 852: </span>        <span class="php-var">$this</span>-&gt;dbworker-&gt;start_transaction();
<span class="line" id="853"> 853: </span>    }
<span class="line" id="854"> 854: </span>
<span class="line" id="855"> 855: </span>    <span class="php-comment">/**
</span><span class="line" id="856"> 856: </span><span class="php-comment">     * Commits the transation.
</span><span class="line" id="857"> 857: </span><span class="php-comment">     *
</span><span class="line" id="858"> 858: </span><span class="php-comment">     * @return void
</span><span class="line" id="859"> 859: </span><span class="php-comment">     *
</span><span class="line" id="860"> 860: </span><span class="php-comment">     * @throws DBWorkerException
</span><span class="line" id="861"> 861: </span><span class="php-comment">     * It might throw an exception in the case of any errors.
</span><span class="line" id="862"> 862: </span><span class="php-comment">     *
</span><span class="line" id="863"> 863: </span><span class="php-comment">     * @see RecordsetManager::start_transaction()
</span><span class="line" id="864"> 864: </span><span class="php-comment">     * @see RecordsetManager::rollback_transaction()
</span><span class="line" id="865"> 865: </span><span class="php-comment">     *
</span><span class="line" id="866"> 866: </span><span class="php-comment">     * @author Oleg Schildt
</span><span class="line" id="867"> 867: </span><span class="php-comment">     */</span>
<span class="line" id="868"> 868: </span>    <span class="php-keyword1">public</span> <span class="php-keyword1">function</span> commit_transaction()
<span class="line" id="869"> 869: </span>    {
<span class="line" id="870"> 870: </span>        <span class="php-var">$this</span>-&gt;dbworker-&gt;connect();
<span class="line" id="871"> 871: </span>
<span class="line" id="872"> 872: </span>        <span class="php-var">$this</span>-&gt;dbworker-&gt;commit_transaction();
<span class="line" id="873"> 873: </span>    }
<span class="line" id="874"> 874: </span>
<span class="line" id="875"> 875: </span>    <span class="php-comment">/**
</span><span class="line" id="876"> 876: </span><span class="php-comment">     * Rolls back the transation.
</span><span class="line" id="877"> 877: </span><span class="php-comment">     *
</span><span class="line" id="878"> 878: </span><span class="php-comment">     * @return void
</span><span class="line" id="879"> 879: </span><span class="php-comment">     *
</span><span class="line" id="880"> 880: </span><span class="php-comment">     * @throws DBWorkerException
</span><span class="line" id="881"> 881: </span><span class="php-comment">     * It might throw an exception in the case of any errors.
</span><span class="line" id="882"> 882: </span><span class="php-comment">     *
</span><span class="line" id="883"> 883: </span><span class="php-comment">     * @see RecordsetManager::start_transaction()
</span><span class="line" id="884"> 884: </span><span class="php-comment">     * @see RecordsetManager::commit_transaction()
</span><span class="line" id="885"> 885: </span><span class="php-comment">     *
</span><span class="line" id="886"> 886: </span><span class="php-comment">     * @author Oleg Schildt
</span><span class="line" id="887"> 887: </span><span class="php-comment">     */</span>
<span class="line" id="888"> 888: </span>    <span class="php-keyword1">public</span> <span class="php-keyword1">function</span> rollback_transaction()
<span class="line" id="889"> 889: </span>    {
<span class="line" id="890"> 890: </span>        <span class="php-var">$this</span>-&gt;dbworker-&gt;connect();
<span class="line" id="891"> 891: </span>
<span class="line" id="892"> 892: </span>        <span class="php-var">$this</span>-&gt;dbworker-&gt;rollback_transaction();
<span class="line" id="893"> 893: </span>    }
<span class="line" id="894"> 894: </span>
<span class="line" id="895"> 895: </span>    <span class="php-comment">/**
</span><span class="line" id="896"> 896: </span><span class="php-comment">     * Escapes the string so that it can be used in the query without causing an error.
</span><span class="line" id="897"> 897: </span><span class="php-comment">     *
</span><span class="line" id="898"> 898: </span><span class="php-comment">     * @param string $str
</span><span class="line" id="899"> 899: </span><span class="php-comment">     * The string to be escaped.
</span><span class="line" id="900"> 900: </span><span class="php-comment">     *
</span><span class="line" id="901"> 901: </span><span class="php-comment">     * @return string
</span><span class="line" id="902"> 902: </span><span class="php-comment">     * Returns the escaped string.
</span><span class="line" id="903"> 903: </span><span class="php-comment">     *
</span><span class="line" id="904"> 904: </span><span class="php-comment">     * @see RecordsetManager::format_date()
</span><span class="line" id="905"> 905: </span><span class="php-comment">     * @see RecordsetManager::format_datetime()
</span><span class="line" id="906"> 906: </span><span class="php-comment">     * @see RecordsetManager::quotes_or_null()
</span><span class="line" id="907"> 907: </span><span class="php-comment">     * @see RecordsetManager::number_or_null()
</span><span class="line" id="908"> 908: </span><span class="php-comment">     *
</span><span class="line" id="909"> 909: </span><span class="php-comment">     * @author Oleg Schildt
</span><span class="line" id="910"> 910: </span><span class="php-comment">     */</span>
<span class="line" id="911"> 911: </span>    <span class="php-keyword1">public</span> <span class="php-keyword1">function</span> escape(<span class="php-var">$str</span>)
<span class="line" id="912"> 912: </span>    {
<span class="line" id="913"> 913: </span>        <span class="php-keyword1">return</span> <span class="php-var">$this</span>-&gt;dbworker-&gt;escape(<span class="php-var">$str</span>);
<span class="line" id="914"> 914: </span>    }
<span class="line" id="915"> 915: </span>
<span class="line" id="916"> 916: </span>    <span class="php-comment">/**
</span><span class="line" id="917"> 917: </span><span class="php-comment">     * Escapes the string so that it can be used in the query without causing an error or returns the sstring NULL if the string is empty.
</span><span class="line" id="918"> 918: </span><span class="php-comment">     *
</span><span class="line" id="919"> 919: </span><span class="php-comment">     * @param string $str
</span><span class="line" id="920"> 920: </span><span class="php-comment">     * The string to be escaped.
</span><span class="line" id="921"> 921: </span><span class="php-comment">     *
</span><span class="line" id="922"> 922: </span><span class="php-comment">     * @return string
</span><span class="line" id="923"> 923: </span><span class="php-comment">     * Returns the escaped string.
</span><span class="line" id="924"> 924: </span><span class="php-comment">     *
</span><span class="line" id="925"> 925: </span><span class="php-comment">     * @see RecordsetManager::escape()
</span><span class="line" id="926"> 926: </span><span class="php-comment">     * @see RecordsetManager::format_date()
</span><span class="line" id="927"> 927: </span><span class="php-comment">     * @see RecordsetManager::format_datetime()
</span><span class="line" id="928"> 928: </span><span class="php-comment">     * @see RecordsetManager::number_or_null()
</span><span class="line" id="929"> 929: </span><span class="php-comment">     *
</span><span class="line" id="930"> 930: </span><span class="php-comment">     * @author Oleg Schildt
</span><span class="line" id="931"> 931: </span><span class="php-comment">     */</span>
<span class="line" id="932"> 932: </span>    <span class="php-keyword1">function</span> quotes_or_null(<span class="php-var">$str</span>)
<span class="line" id="933"> 933: </span>    {
<span class="line" id="934"> 934: </span>        <span class="php-keyword1">return</span> <span class="php-var">$this</span>-&gt;dbworker-&gt;quotes_or_null(<span class="php-var">$str</span>);
<span class="line" id="935"> 935: </span>    }
<span class="line" id="936"> 936: </span>
<span class="line" id="937"> 937: </span>    <span class="php-comment">/**
</span><span class="line" id="938"> 938: </span><span class="php-comment">     * Checks that the value is a number and returns it, or returns the string NULL if the value is empty.
</span><span class="line" id="939"> 939: </span><span class="php-comment">     *
</span><span class="line" id="940"> 940: </span><span class="php-comment">     * @param string $str
</span><span class="line" id="941"> 941: </span><span class="php-comment">     * The string to be escaped.
</span><span class="line" id="942"> 942: </span><span class="php-comment">     *
</span><span class="line" id="943"> 943: </span><span class="php-comment">     * @return string
</span><span class="line" id="944"> 944: </span><span class="php-comment">     * Returns the escaped string.
</span><span class="line" id="945"> 945: </span><span class="php-comment">     *
</span><span class="line" id="946"> 946: </span><span class="php-comment">     * @throws DBWorkerException
</span><span class="line" id="947"> 947: </span><span class="php-comment">     * It might throw an exception in the case of any errors.
</span><span class="line" id="948"> 948: </span><span class="php-comment">     *
</span><span class="line" id="949"> 949: </span><span class="php-comment">     * @see RecordsetManager::escape()
</span><span class="line" id="950"> 950: </span><span class="php-comment">     * @see RecordsetManager::format_date()
</span><span class="line" id="951"> 951: </span><span class="php-comment">     * @see RecordsetManager::format_datetime()
</span><span class="line" id="952"> 952: </span><span class="php-comment">     * @see RecordsetManager::quotes_or_null()
</span><span class="line" id="953"> 953: </span><span class="php-comment">     *
</span><span class="line" id="954"> 954: </span><span class="php-comment">     * @author Oleg Schildt
</span><span class="line" id="955"> 955: </span><span class="php-comment">     */</span>
<span class="line" id="956"> 956: </span>    <span class="php-keyword1">function</span> number_or_null(<span class="php-var">$str</span>)
<span class="line" id="957"> 957: </span>    {
<span class="line" id="958"> 958: </span>        <span class="php-keyword1">return</span> <span class="php-var">$this</span>-&gt;dbworker-&gt;number_or_null(<span class="php-var">$str</span>);
<span class="line" id="959"> 959: </span>    }
<span class="line" id="960"> 960: </span>
<span class="line" id="961"> 961: </span>    <span class="php-comment">/**
</span><span class="line" id="962"> 962: </span><span class="php-comment">     * Formats the date to a string compatible for the corresponding database.
</span><span class="line" id="963"> 963: </span><span class="php-comment">     *
</span><span class="line" id="964"> 964: </span><span class="php-comment">     * @param int $date
</span><span class="line" id="965"> 965: </span><span class="php-comment">     * The date value as timestamp.
</span><span class="line" id="966"> 966: </span><span class="php-comment">     *
</span><span class="line" id="967"> 967: </span><span class="php-comment">     * @return string
</span><span class="line" id="968"> 968: </span><span class="php-comment">     * Returns the string representation of the date compatible for the corresponding database.
</span><span class="line" id="969"> 969: </span><span class="php-comment">     *
</span><span class="line" id="970"> 970: </span><span class="php-comment">     * @see RecordsetManager::escape()
</span><span class="line" id="971"> 971: </span><span class="php-comment">     * @see RecordsetManager::format_datetime()
</span><span class="line" id="972"> 972: </span><span class="php-comment">     * @see RecordsetManager::quotes_or_null()
</span><span class="line" id="973"> 973: </span><span class="php-comment">     * @see RecordsetManager::number_or_null()
</span><span class="line" id="974"> 974: </span><span class="php-comment">     *
</span><span class="line" id="975"> 975: </span><span class="php-comment">     * @author Oleg Schildt
</span><span class="line" id="976"> 976: </span><span class="php-comment">     */</span>
<span class="line" id="977"> 977: </span>    <span class="php-keyword1">public</span> <span class="php-keyword1">function</span> format_date(<span class="php-var">$date</span>)
<span class="line" id="978"> 978: </span>    {
<span class="line" id="979"> 979: </span>        <span class="php-keyword1">return</span> <span class="php-var">$this</span>-&gt;dbworker-&gt;format_date(<span class="php-var">$date</span>);
<span class="line" id="980"> 980: </span>    }
<span class="line" id="981"> 981: </span>
<span class="line" id="982"> 982: </span>    <span class="php-comment">/**
</span><span class="line" id="983"> 983: </span><span class="php-comment">     * Formats the date/time to a string compatible for the corresponding database.
</span><span class="line" id="984"> 984: </span><span class="php-comment">     *
</span><span class="line" id="985"> 985: </span><span class="php-comment">     * @param int $datetime
</span><span class="line" id="986"> 986: </span><span class="php-comment">     * The date/time value as timestamp.
</span><span class="line" id="987"> 987: </span><span class="php-comment">     *
</span><span class="line" id="988"> 988: </span><span class="php-comment">     * @return string
</span><span class="line" id="989"> 989: </span><span class="php-comment">     * Returns the string representation of the date/time compatible for the corresponding database.
</span><span class="line" id="990"> 990: </span><span class="php-comment">     *
</span><span class="line" id="991"> 991: </span><span class="php-comment">     * @see RecordsetManager::escape()
</span><span class="line" id="992"> 992: </span><span class="php-comment">     * @see RecordsetManager::format_date()
</span><span class="line" id="993"> 993: </span><span class="php-comment">     * @see RecordsetManager::quotes_or_null()
</span><span class="line" id="994"> 994: </span><span class="php-comment">     * @see RecordsetManager::number_or_null()
</span><span class="line" id="995"> 995: </span><span class="php-comment">     *
</span><span class="line" id="996"> 996: </span><span class="php-comment">     * @author Oleg Schildt
</span><span class="line" id="997"> 997: </span><span class="php-comment">     */</span>
<span class="line" id="998"> 998: </span>    <span class="php-keyword1">public</span> <span class="php-keyword1">function</span> format_datetime(<span class="php-var">$datetime</span>)
<span class="line" id="999"> 999: </span>    {
<span class="line" id="1000">1000: </span>        <span class="php-keyword1">return</span> <span class="php-var">$this</span>-&gt;dbworker-&gt;format_datetime(<span class="php-var">$datetime</span>);
<span class="line" id="1001">1001: </span>    }
<span class="line" id="1002">1002: </span>} <span class="php-comment">// RecordsetManager</span>
>>>>>>> 00dbb5be
</code>
</pre>
</div>
                    
                    <div id="footer">
<<<<<<< HEAD
                        Generated on 2024-11-19 13:42 with <a href="https://github.com/oschildt/PhpDoxy" target="_blank">PhpDoxy</a>
=======
                        Generated on 2024-01-09 10:14 with <a href="https://github.com/oschildt/PhpDoxy" target="_blank">PhpDoxy</a>
>>>>>>> 00dbb5be
                    </div>                    
                </div>
            </div>
        </div>

        <script src="resources/jquery-3.2.1.min.js"></script>
        <script src="resources/jquery-ui-1.12.1.min.js"></script>

        <script src="elementlist.js"></script>
        <script src="resources/main.js"></script>
        
        <script src="resources/jquery.iviewer.js" type="text/javascript"></script>
        <script src="resources/jquery.mousewheel.js" type="text/javascript"></script>
        
    </body>
</html>

<|MERGE_RESOLUTION|>--- conflicted
+++ resolved
@@ -337,7 +337,6 @@
 </span><span class="line" id="242"> 242: </span><span class="php-comment">     */</span>
 <span class="line" id="243"> 243: </span>    <span class="php-keyword1">public</span> <span class="php-keyword1">function</span> getDBWorker()
 <span class="line" id="244"> 244: </span>    {
-<<<<<<< HEAD
 <span class="line" id="245"> 245: </span>        <span class="php-keyword1">if</span> (<span class="php-var">$this</span>-&gt;dbworker) {
 <span class="line" id="246"> 246: </span>            <span class="php-var">$this</span>-&gt;dbworker-&gt;connect();
 <span class="line" id="247"> 247: </span>        }    
@@ -1100,776 +1099,12 @@
 <span class="line" id="1004">1004: </span>        <span class="php-keyword1">return</span> <span class="php-var">$this</span>-&gt;dbworker-&gt;format_datetime(<span class="php-var">$datetime</span>);
 <span class="line" id="1005">1005: </span>    }
 <span class="line" id="1006">1006: </span>} <span class="php-comment">// RecordsetManager</span>
-=======
-<span class="line" id="245"> 245: </span>        <span class="php-keyword1">return</span> <span class="php-var">$this</span>-&gt;dbworker;
-<span class="line" id="246"> 246: </span>    } <span class="php-comment">// getDBWorker</span>
-<span class="line" id="247"> 247: </span>
-<span class="line" id="248"> 248: </span>    <span class="php-comment">/**
-</span><span class="line" id="249"> 249: </span><span class="php-comment">     * Defines the field mappings for working with record sets based on a table.
-</span><span class="line" id="250"> 250: </span><span class="php-comment">     *
-</span><span class="line" id="251"> 251: </span><span class="php-comment">     * @param string $table
-</span><span class="line" id="252"> 252: </span><span class="php-comment">     * The name of the table.
-</span><span class="line" id="253"> 253: </span><span class="php-comment">     *
-</span><span class="line" id="254"> 254: </span><span class="php-comment">     * @param array $fields
-</span><span class="line" id="255"> 255: </span><span class="php-comment">     * The array of fields in the form &quot;field name&quot; =&gt; &quot;field type&quot;.
-</span><span class="line" id="256"> 256: </span><span class="php-comment">     *
-</span><span class="line" id="257"> 257: </span><span class="php-comment">     * @param array $key_fields
-</span><span class="line" id="258"> 258: </span><span class="php-comment">     * The array of key fields. These are the fields that are used
-</span><span class="line" id="259"> 259: </span><span class="php-comment">     * to uniquely identify a record.
-</span><span class="line" id="260"> 260: </span><span class="php-comment">     *
-</span><span class="line" id="261"> 261: </span><span class="php-comment">     * @return void
-</span><span class="line" id="262"> 262: </span><span class="php-comment">     *
-</span><span class="line" id="263"> 263: </span><span class="php-comment">     * @throws \Exception
-</span><span class="line" id="264"> 264: </span><span class="php-comment">     * It might throw an exception in the case of any errors:
-</span><span class="line" id="265"> 265: </span><span class="php-comment">     *
-</span><span class="line" id="266"> 266: </span><span class="php-comment">     * - if some parameters are missing.
-</span><span class="line" id="267"> 267: </span><span class="php-comment">     * - if dbworker does not extend {@see \SmartFactory\DatabaseWorkers\DBWorker}.
-</span><span class="line" id="268"> 268: </span><span class="php-comment">     * - if the query fails or if some object names are invalid.
-</span><span class="line" id="269"> 269: </span><span class="php-comment">     *
-</span><span class="line" id="270"> 270: </span><span class="php-comment">     * @see IRecordsetManager::describeTableFieldsQuery()
-</span><span class="line" id="271"> 271: </span><span class="php-comment">     *
-</span><span class="line" id="272"> 272: </span><span class="php-comment">     * @author Oleg Schildt
-</span><span class="line" id="273"> 273: </span><span class="php-comment">     */</span>
-<span class="line" id="274"> 274: </span>    <span class="php-keyword1">public</span> <span class="php-keyword1">function</span> describeTableFields(<span class="php-var">$table</span>, <span class="php-var">$fields</span>, <span class="php-var">$key_fields</span>)
-<span class="line" id="275"> 275: </span>    {
-<span class="line" id="276"> 276: </span>        <span class="php-var">$this</span>-&gt;table = <span class="php-var">$table</span>;
-<span class="line" id="277"> 277: </span>        <span class="php-var">$this</span>-&gt;fields = <span class="php-var">$fields</span>;
-<span class="line" id="278"> 278: </span>
-<span class="line" id="279"> 279: </span>        <span class="php-keyword1">if</span> (<span class="php-keyword2">is_array</span>(<span class="php-var">$key_fields</span>)) {
-<span class="line" id="280"> 280: </span>            <span class="php-var">$this</span>-&gt;key_fields = <span class="php-var">$key_fields</span>;
-<span class="line" id="281"> 281: </span>        } <span class="php-keyword1">else</span> {
-<span class="line" id="282"> 282: </span>            <span class="php-var">$this</span>-&gt;key_fields = [];
-<span class="line" id="283"> 283: </span>        }
-<span class="line" id="284"> 284: </span>
-<span class="line" id="285"> 285: </span>        <span class="php-var">$this</span>-&gt;validateParameters(<span class="php-quote">&quot;table&quot;</span>);
-<span class="line" id="286"> 286: </span>    } <span class="php-comment">// describeTableFields</span>
-<span class="line" id="287"> 287: </span>
-<span class="line" id="288"> 288: </span>    <span class="php-comment">/**
-</span><span class="line" id="289"> 289: </span><span class="php-comment">     * Defines the field mappings for working with record sets based on a query.
-</span><span class="line" id="290"> 290: </span><span class="php-comment">     *
-</span><span class="line" id="291"> 291: </span><span class="php-comment">     * @param array $fields
-</span><span class="line" id="292"> 292: </span><span class="php-comment">     * The array of fields in the form &quot;field name&quot; =&gt; &quot;field type&quot;.
-</span><span class="line" id="293"> 293: </span><span class="php-comment">     *
-</span><span class="line" id="294"> 294: </span><span class="php-comment">     * @param array $key_fields
-</span><span class="line" id="295"> 295: </span><span class="php-comment">     * The array of key fields. These are the fields that are used
-</span><span class="line" id="296"> 296: </span><span class="php-comment">     * to uniquely identify a record.
-</span><span class="line" id="297"> 297: </span><span class="php-comment">     *
-</span><span class="line" id="298"> 298: </span><span class="php-comment">     * @return void
-</span><span class="line" id="299"> 299: </span><span class="php-comment">     *
-</span><span class="line" id="300"> 300: </span><span class="php-comment">     * @throws \Exception
-</span><span class="line" id="301"> 301: </span><span class="php-comment">     * It might throw an exception in the case of any errors:
-</span><span class="line" id="302"> 302: </span><span class="php-comment">     *
-</span><span class="line" id="303"> 303: </span><span class="php-comment">     * - if some parameters are missing.
-</span><span class="line" id="304"> 304: </span><span class="php-comment">     * - if dbworker does not extend {@see \SmartFactory\DatabaseWorkers\DBWorker}.
-</span><span class="line" id="305"> 305: </span><span class="php-comment">     * - if the query fails or if some object names are invalid.
-</span><span class="line" id="306"> 306: </span><span class="php-comment">     *
-</span><span class="line" id="307"> 307: </span><span class="php-comment">     * @see IRecordsetManager::describeTableFields()
-</span><span class="line" id="308"> 308: </span><span class="php-comment">     *
-</span><span class="line" id="309"> 309: </span><span class="php-comment">     * @author Oleg Schildt
-</span><span class="line" id="310"> 310: </span><span class="php-comment">     */</span>
-<span class="line" id="311"> 311: </span>    <span class="php-keyword1">public</span> <span class="php-keyword1">function</span> describeTableFieldsQuery(<span class="php-var">$fields</span>, <span class="php-var">$key_fields</span>)
-<span class="line" id="312"> 312: </span>    {
-<span class="line" id="313"> 313: </span>        <span class="php-var">$this</span>-&gt;fields = <span class="php-var">$fields</span>;
-<span class="line" id="314"> 314: </span>
-<span class="line" id="315"> 315: </span>        <span class="php-keyword1">if</span> (<span class="php-keyword2">is_array</span>(<span class="php-var">$key_fields</span>)) {
-<span class="line" id="316"> 316: </span>            <span class="php-var">$this</span>-&gt;key_fields = <span class="php-var">$key_fields</span>;
-<span class="line" id="317"> 317: </span>        } <span class="php-keyword1">else</span> {
-<span class="line" id="318"> 318: </span>            <span class="php-var">$this</span>-&gt;key_fields = [];
-<span class="line" id="319"> 319: </span>        }
-<span class="line" id="320"> 320: </span>
-<span class="line" id="321"> 321: </span>        <span class="php-var">$this</span>-&gt;validateParameters(<span class="php-quote">&quot;query&quot;</span>);
-<span class="line" id="322"> 322: </span>    } <span class="php-comment">// describeTableFieldsQuery</span>
-<span class="line" id="323"> 323: </span>
-<span class="line" id="324"> 324: </span>    <span class="php-comment">/**
-</span><span class="line" id="325"> 325: </span><span class="php-comment">     * Deletes records by a given where clause.
-</span><span class="line" id="326"> 326: </span><span class="php-comment">     *
-</span><span class="line" id="327"> 327: </span><span class="php-comment">     * @param string|array $where_clause
-</span><span class="line" id="328"> 328: </span><span class="php-comment">     * The where clause that should restrict the result. If an array of keys is passed,
-</span><span class="line" id="329"> 329: </span><span class="php-comment">     * the where clause is build automatically based on it.
-</span><span class="line" id="330"> 330: </span><span class="php-comment">     *
-</span><span class="line" id="331"> 331: </span><span class="php-comment">     * @return void
-</span><span class="line" id="332"> 332: </span><span class="php-comment">     *
-</span><span class="line" id="333"> 333: </span><span class="php-comment">     * @throws \Exception
-</span><span class="line" id="334"> 334: </span><span class="php-comment">     * It might throw an exception in the case of any errors:
-</span><span class="line" id="335"> 335: </span><span class="php-comment">     *
-</span><span class="line" id="336"> 336: </span><span class="php-comment">     * - if some parameters are missing.
-</span><span class="line" id="337"> 337: </span><span class="php-comment">     * - if dbworker does not extend {@see \SmartFactory\DatabaseWorkers\DBWorker}.
-</span><span class="line" id="338"> 338: </span><span class="php-comment">     * - if some parameters are not of the proper type.
-</span><span class="line" id="339"> 339: </span><span class="php-comment">     * - if the query fails or if some object names are invalid.
-</span><span class="line" id="340"> 340: </span><span class="php-comment">     *
-</span><span class="line" id="341"> 341: </span><span class="php-comment">     * @see  RecordsetManager::saveRecord()
-</span><span class="line" id="342"> 342: </span><span class="php-comment">     * @see  RecordsetManager::deleteRecordsQuery()
-</span><span class="line" id="343"> 343: </span><span class="php-comment">     *
-</span><span class="line" id="344"> 344: </span><span class="php-comment">     * @uses \SmartFactory\DatabaseWorkers\DBWorker
-</span><span class="line" id="345"> 345: </span><span class="php-comment">     *
-</span><span class="line" id="346"> 346: </span><span class="php-comment">     * @author Oleg Schildt
-</span><span class="line" id="347"> 347: </span><span class="php-comment">     */</span>
-<span class="line" id="348"> 348: </span>    <span class="php-keyword1">public</span> <span class="php-keyword1">function</span> deleteRecords(<span class="php-var">$where_clause</span>)
-<span class="line" id="349"> 349: </span>    {
-<span class="line" id="350"> 350: </span>        <span class="php-var">$this</span>-&gt;validateParameters(<span class="php-quote">&quot;table&quot;</span>);
-<span class="line" id="351"> 351: </span>
-<span class="line" id="352"> 352: </span>        <span class="php-var">$this</span>-&gt;checkWhereClause(<span class="php-var">$where_clause</span>);
-<span class="line" id="353"> 353: </span>
-<span class="line" id="354"> 354: </span>        <span class="php-var">$query</span> = <span class="php-quote">&quot;delete from &quot;</span> . <span class="php-var">$this</span>-&gt;table . <span class="php-quote">&quot;\n&quot;</span>;
-<span class="line" id="355"> 355: </span>
-<span class="line" id="356"> 356: </span>        <span class="php-var">$query</span> .= <span class="php-var">$where_clause</span>;
-<span class="line" id="357"> 357: </span>
-<span class="line" id="358"> 358: </span>        <span class="php-var">$this</span>-&gt;deleteRecordsQuery(<span class="php-var">$query</span>);
-<span class="line" id="359"> 359: </span>    } <span class="php-comment">// deleteRecords</span>
-<span class="line" id="360"> 360: </span>
-<span class="line" id="361"> 361: </span>    <span class="php-comment">/**
-</span><span class="line" id="362"> 362: </span><span class="php-comment">     * Deletes records by a given query.
-</span><span class="line" id="363"> 363: </span><span class="php-comment">     *
-</span><span class="line" id="364"> 364: </span><span class="php-comment">     * @param string $query
-</span><span class="line" id="365"> 365: </span><span class="php-comment">     * The query to be used.
-</span><span class="line" id="366"> 366: </span><span class="php-comment">     *
-</span><span class="line" id="367"> 367: </span><span class="php-comment">     * @return void
-</span><span class="line" id="368"> 368: </span><span class="php-comment">     *
-</span><span class="line" id="369"> 369: </span><span class="php-comment">     * @throws \Exception
-</span><span class="line" id="370"> 370: </span><span class="php-comment">     * It might throw an exception in the case of any errors:
-</span><span class="line" id="371"> 371: </span><span class="php-comment">     *
-</span><span class="line" id="372"> 372: </span><span class="php-comment">     * - if some parameters are missing.
-</span><span class="line" id="373"> 373: </span><span class="php-comment">     * - if dbworker does not extend {@see \SmartFactory\DatabaseWorkers\DBWorker}.
-</span><span class="line" id="374"> 374: </span><span class="php-comment">     * - if some parameters are not of the proper type.
-</span><span class="line" id="375"> 375: </span><span class="php-comment">     * - if the query fails or if some object names are invalid.
-</span><span class="line" id="376"> 376: </span><span class="php-comment">     *
-</span><span class="line" id="377"> 377: </span><span class="php-comment">     * @see  RecordsetManager::deleteRecords()
-</span><span class="line" id="378"> 378: </span><span class="php-comment">     *
-</span><span class="line" id="379"> 379: </span><span class="php-comment">     * @uses \SmartFactory\DatabaseWorkers\DBWorker
-</span><span class="line" id="380"> 380: </span><span class="php-comment">     *
-</span><span class="line" id="381"> 381: </span><span class="php-comment">     * @author Oleg Schildt
-</span><span class="line" id="382"> 382: </span><span class="php-comment">     */</span>
-<span class="line" id="383"> 383: </span>    <span class="php-keyword1">public</span> <span class="php-keyword1">function</span> deleteRecordsQuery(<span class="php-var">$query</span>)
-<span class="line" id="384"> 384: </span>    {
-<span class="line" id="385"> 385: </span>        <span class="php-var">$this</span>-&gt;validateParameters(<span class="php-quote">&quot;query&quot;</span>);
-<span class="line" id="386"> 386: </span>
-<span class="line" id="387"> 387: </span>        <span class="php-var">$this</span>-&gt;dbworker-&gt;connect();
-<span class="line" id="388"> 388: </span>
-<span class="line" id="389"> 389: </span>        <span class="php-var">$this</span>-&gt;dbworker-&gt;execute_query(<span class="php-var">$query</span>);
-<span class="line" id="390"> 390: </span>    } <span class="php-comment">// deleteRecordsQuery</span>
-<span class="line" id="391"> 391: </span>
-<span class="line" id="392"> 392: </span>    <span class="php-comment">/**
-</span><span class="line" id="393"> 393: </span><span class="php-comment">     * Loads a record into an array in the form &quot;field_name&quot; =&gt; &quot;value&quot; based on a table.
-</span><span class="line" id="394"> 394: </span><span class="php-comment">     *
-</span><span class="line" id="395"> 395: </span><span class="php-comment">     * @param array &amp;$record
-</span><span class="line" id="396"> 396: </span><span class="php-comment">     * The target array where the data should be loaded.
-</span><span class="line" id="397"> 397: </span><span class="php-comment">     *
-</span><span class="line" id="398"> 398: </span><span class="php-comment">     * @param string|array $where_clause
-</span><span class="line" id="399"> 399: </span><span class="php-comment">     * The where clause that should restrict the result to one record. If an array of keys is passed,
-</span><span class="line" id="400"> 400: </span><span class="php-comment">     * the where clause is build automatically based on it.
-</span><span class="line" id="401"> 401: </span><span class="php-comment">     *
-</span><span class="line" id="402"> 402: </span><span class="php-comment">     * @return void
-</span><span class="line" id="403"> 403: </span><span class="php-comment">     *
-</span><span class="line" id="404"> 404: </span><span class="php-comment">     * @throws \Exception
-</span><span class="line" id="405"> 405: </span><span class="php-comment">     * It might throw an exception in the case of any errors:
-</span><span class="line" id="406"> 406: </span><span class="php-comment">     *
-</span><span class="line" id="407"> 407: </span><span class="php-comment">     * - if some parameters are missing.
-</span><span class="line" id="408"> 408: </span><span class="php-comment">     * - if dbworker does not extend {@see \SmartFactory\DatabaseWorkers\DBWorker}.
-</span><span class="line" id="409"> 409: </span><span class="php-comment">     * - if some parameters are not of the proper type.
-</span><span class="line" id="410"> 410: </span><span class="php-comment">     * - if the query fails or if some object names are invalid.
-</span><span class="line" id="411"> 411: </span><span class="php-comment">     *
-</span><span class="line" id="412"> 412: </span><span class="php-comment">     * @see  RecordsetManager::saveRecord()
-</span><span class="line" id="413"> 413: </span><span class="php-comment">     * @see  RecordsetManager::loadRecordSet()
-</span><span class="line" id="414"> 414: </span><span class="php-comment">     * @see  RecordsetManager::loadRecordQuery()
-</span><span class="line" id="415"> 415: </span><span class="php-comment">     *
-</span><span class="line" id="416"> 416: </span><span class="php-comment">     * @uses \SmartFactory\DatabaseWorkers\DBWorker
-</span><span class="line" id="417"> 417: </span><span class="php-comment">     *
-</span><span class="line" id="418"> 418: </span><span class="php-comment">     * @author Oleg Schildt
-</span><span class="line" id="419"> 419: </span><span class="php-comment">     */</span>
-<span class="line" id="420"> 420: </span>    <span class="php-keyword1">public</span> <span class="php-keyword1">function</span> loadRecord(&amp;<span class="php-var">$record</span>, <span class="php-var">$where_clause</span>)
-<span class="line" id="421"> 421: </span>    {
-<span class="line" id="422"> 422: </span>        <span class="php-var">$this</span>-&gt;validateParameters(<span class="php-quote">&quot;table&quot;</span>);
-<span class="line" id="423"> 423: </span>
-<span class="line" id="424"> 424: </span>        <span class="php-var">$this</span>-&gt;checkWhereClause(<span class="php-var">$where_clause</span>);
-<span class="line" id="425"> 425: </span>
-<span class="line" id="426"> 426: </span>        <span class="php-var">$query</span> = <span class="php-quote">&quot;select\n&quot;</span>;
-<span class="line" id="427"> 427: </span>
-<span class="line" id="428"> 428: </span>        <span class="php-var">$query</span> .= <span class="php-keyword2">implode</span>(<span class="php-quote">&quot;, &quot;</span>, <span class="php-keyword2">array_keys</span>(<span class="php-var">$this</span>-&gt;fields)) . <span class="php-quote">&quot;\n&quot;</span>;
-<span class="line" id="429"> 429: </span>
-<span class="line" id="430"> 430: </span>        <span class="php-var">$query</span> .= <span class="php-quote">&quot;from &quot;</span> . <span class="php-var">$this</span>-&gt;table . <span class="php-quote">&quot;\n&quot;</span>;
-<span class="line" id="431"> 431: </span>
-<span class="line" id="432"> 432: </span>        <span class="php-var">$query</span> .= <span class="php-var">$where_clause</span>;
-<span class="line" id="433"> 433: </span>
-<span class="line" id="434"> 434: </span>        <span class="php-var">$this</span>-&gt;loadRecordQuery(<span class="php-var">$record</span>, <span class="php-var">$query</span>);
-<span class="line" id="435"> 435: </span>    } <span class="php-comment">// loadRecord</span>
-<span class="line" id="436"> 436: </span>
-<span class="line" id="437"> 437: </span>    <span class="php-comment">/**
-</span><span class="line" id="438"> 438: </span><span class="php-comment">     * Loads a record into an array in the form &quot;field_name&quot; =&gt; &quot;value&quot;.
-</span><span class="line" id="439"> 439: </span><span class="php-comment">     *
-</span><span class="line" id="440"> 440: </span><span class="php-comment">     * @param array &amp;$record
-</span><span class="line" id="441"> 441: </span><span class="php-comment">     * The target array where the data should be loaded.
-</span><span class="line" id="442"> 442: </span><span class="php-comment">     *
-</span><span class="line" id="443"> 443: </span><span class="php-comment">     * @param string $query
-</span><span class="line" id="444"> 444: </span><span class="php-comment">     * The query to be used.
-</span><span class="line" id="445"> 445: </span><span class="php-comment">     *
-</span><span class="line" id="446"> 446: </span><span class="php-comment">     * @return void
-</span><span class="line" id="447"> 447: </span><span class="php-comment">     *
-</span><span class="line" id="448"> 448: </span><span class="php-comment">     * @throws \Exception
-</span><span class="line" id="449"> 449: </span><span class="php-comment">     * It might throw an exception in the case of any errors:
-</span><span class="line" id="450"> 450: </span><span class="php-comment">     *
-</span><span class="line" id="451"> 451: </span><span class="php-comment">     * - if some parameters are missing.
-</span><span class="line" id="452"> 452: </span><span class="php-comment">     * - if dbworker does not extend {@see \SmartFactory\DatabaseWorkers\DBWorker}.
-</span><span class="line" id="453"> 453: </span><span class="php-comment">     * - if some parameters are not of the proper type.
-</span><span class="line" id="454"> 454: </span><span class="php-comment">     * - if the query fails or if some object names are invalid.
-</span><span class="line" id="455"> 455: </span><span class="php-comment">     *
-</span><span class="line" id="456"> 456: </span><span class="php-comment">     * @see  RecordsetManager::loadRecord()
-</span><span class="line" id="457"> 457: </span><span class="php-comment">     * @see  RecordsetManager::loadRecordSetQuery()
-</span><span class="line" id="458"> 458: </span><span class="php-comment">     *
-</span><span class="line" id="459"> 459: </span><span class="php-comment">     * @uses \SmartFactory\DatabaseWorkers\DBWorker
-</span><span class="line" id="460"> 460: </span><span class="php-comment">     *
-</span><span class="line" id="461"> 461: </span><span class="php-comment">     * @author Oleg Schildt
-</span><span class="line" id="462"> 462: </span><span class="php-comment">     */</span>
-<span class="line" id="463"> 463: </span>    <span class="php-keyword1">public</span> <span class="php-keyword1">function</span> loadRecordQuery(&amp;<span class="php-var">$record</span>, <span class="php-var">$query</span>)
-<span class="line" id="464"> 464: </span>    {
-<span class="line" id="465"> 465: </span>        <span class="php-var">$this</span>-&gt;validateParameters(<span class="php-quote">&quot;query&quot;</span>);
-<span class="line" id="466"> 466: </span>
-<span class="line" id="467"> 467: </span>        <span class="php-var">$this</span>-&gt;dbworker-&gt;connect();
-<span class="line" id="468"> 468: </span>
-<span class="line" id="469"> 469: </span>        <span class="php-var">$this</span>-&gt;dbworker-&gt;execute_query(<span class="php-var">$query</span>);
-<span class="line" id="470"> 470: </span>
-<span class="line" id="471"> 471: </span>        <span class="php-keyword1">if</span> (<span class="php-var">$this</span>-&gt;dbworker-&gt;fetch_row()) {
-<span class="line" id="472"> 472: </span>            <span class="php-keyword1">foreach</span> (<span class="php-var">$this</span>-&gt;fields <span class="php-keyword1">as</span> <span class="php-var">$field</span> =&gt; <span class="php-var">$type</span>) {
-<span class="line" id="473"> 473: </span>                <span class="php-var">$record</span>[<span class="php-var">$field</span>] = <span class="php-var">$this</span>-&gt;dbworker-&gt;field_by_name(<span class="php-var">$field</span>, <span class="php-var">$type</span>);
-<span class="line" id="474"> 474: </span>            }
-<span class="line" id="475"> 475: </span>        }
-<span class="line" id="476"> 476: </span>
-<span class="line" id="477"> 477: </span>        <span class="php-var">$this</span>-&gt;dbworker-&gt;free_result();
-<span class="line" id="478"> 478: </span>    } <span class="php-comment">// loadRecordQuery</span>
-<span class="line" id="479"> 479: </span>
-<span class="line" id="480"> 480: </span>    <span class="php-comment">/**
-</span><span class="line" id="481"> 481: </span><span class="php-comment">     * Loads records into an array in the form
-</span><span class="line" id="482"> 482: </span><span class="php-comment">     *
-</span><span class="line" id="483"> 483: </span><span class="php-comment">     * $records[&quot;key_field1&quot;][&quot;key_field2&quot;][&quot;key_fieldN&quot;][&quot;field_name&quot;] = &quot;value&quot;.
-</span><span class="line" id="484"> 484: </span><span class="php-comment">     *
-</span><span class="line" id="485"> 485: </span><span class="php-comment">     * baed on a table.
-</span><span class="line" id="486"> 486: </span><span class="php-comment">     *
-</span><span class="line" id="487"> 487: </span><span class="php-comment">     * @param array &amp;$records
-</span><span class="line" id="488"> 488: </span><span class="php-comment">     * The target array where the data should be loaded.
-</span><span class="line" id="489"> 489: </span><span class="php-comment">     *
-</span><span class="line" id="490"> 490: </span><span class="php-comment">     * @param string|array $where_clause
-</span><span class="line" id="491"> 491: </span><span class="php-comment">     * The where clause that should restrict the result. If an array of keys is passed,
-</span><span class="line" id="492"> 492: </span><span class="php-comment">     * the where clause is build automatically based on it.
-</span><span class="line" id="493"> 493: </span><span class="php-comment">     *
-</span><span class="line" id="494"> 494: </span><span class="php-comment">     * @param string $order_clause
-</span><span class="line" id="495"> 495: </span><span class="php-comment">     * The order clause to sort the results.
-</span><span class="line" id="496"> 496: </span><span class="php-comment">     *
-</span><span class="line" id="497"> 497: </span><span class="php-comment">     * @param int $limit
-</span><span class="line" id="498"> 498: </span><span class="php-comment">     * The limit how many records shoud be loaded. 0 for unlimited.
-</span><span class="line" id="499"> 499: </span><span class="php-comment">     *
-</span><span class="line" id="500"> 500: </span><span class="php-comment">     * @return void
-</span><span class="line" id="501"> 501: </span><span class="php-comment">     *
-</span><span class="line" id="502"> 502: </span><span class="php-comment">     * @throws \Exception
-</span><span class="line" id="503"> 503: </span><span class="php-comment">     * It might throw an exception in the case of any errors:
-</span><span class="line" id="504"> 504: </span><span class="php-comment">     *
-</span><span class="line" id="505"> 505: </span><span class="php-comment">     * - if some parameters are missing.
-</span><span class="line" id="506"> 506: </span><span class="php-comment">     * - if dbworker does not extend {@see \SmartFactory\DatabaseWorkers\DBWorker}.
-</span><span class="line" id="507"> 507: </span><span class="php-comment">     * - if some parameters are not of the proper type.
-</span><span class="line" id="508"> 508: </span><span class="php-comment">     * - if the query fails or if some object names are invalid.
-</span><span class="line" id="509"> 509: </span><span class="php-comment">     *
-</span><span class="line" id="510"> 510: </span><span class="php-comment">     * @see  RecordsetManager::loadRecord()
-</span><span class="line" id="511"> 511: </span><span class="php-comment">     * @see  RecordsetManager::saveRecordSet()
-</span><span class="line" id="512"> 512: </span><span class="php-comment">     * @see  RecordsetManager::loadRecordSetQuery()
-</span><span class="line" id="513"> 513: </span><span class="php-comment">     *
-</span><span class="line" id="514"> 514: </span><span class="php-comment">     * @uses \SmartFactory\DatabaseWorkers\DBWorker
-</span><span class="line" id="515"> 515: </span><span class="php-comment">     *
-</span><span class="line" id="516"> 516: </span><span class="php-comment">     * @author Oleg Schildt
-</span><span class="line" id="517"> 517: </span><span class="php-comment">     */</span>
-<span class="line" id="518"> 518: </span>    <span class="php-keyword1">public</span> <span class="php-keyword1">function</span> loadRecordSet(&amp;<span class="php-var">$records</span>, <span class="php-var">$where_clause</span>, <span class="php-var">$order_clause</span> = <span class="php-quote">&quot;&quot;</span>, <span class="php-var">$limit</span> = <span class="php-num">0</span>)
-<span class="line" id="519"> 519: </span>    {
-<span class="line" id="520"> 520: </span>        <span class="php-var">$this</span>-&gt;validateParameters(<span class="php-quote">&quot;table&quot;</span>);
-<span class="line" id="521"> 521: </span>
-<span class="line" id="522"> 522: </span>        <span class="php-var">$this</span>-&gt;checkWhereClause(<span class="php-var">$where_clause</span>);
-<span class="line" id="523"> 523: </span>
-<span class="line" id="524"> 524: </span>        <span class="php-var">$query</span> = <span class="php-var">$this</span>-&gt;dbworker-&gt;build_select_query(<span class="php-var">$this</span>-&gt;table, <span class="php-keyword2">array_keys</span>(<span class="php-var">$this</span>-&gt;fields), <span class="php-var">$where_clause</span>, <span class="php-var">$order_clause</span>, <span class="php-var">$limit</span>);
-<span class="line" id="525"> 525: </span>
-<span class="line" id="526"> 526: </span>        <span class="php-var">$this</span>-&gt;loadRecordSetQuery(<span class="php-var">$records</span>, <span class="php-var">$query</span>);
-<span class="line" id="527"> 527: </span>    } <span class="php-comment">// loadRecordSet</span>
-<span class="line" id="528"> 528: </span>
-<span class="line" id="529"> 529: </span>    <span class="php-comment">/**
-</span><span class="line" id="530"> 530: </span><span class="php-comment">     * Loads records into an array in the form
-</span><span class="line" id="531"> 531: </span><span class="php-comment">     *
-</span><span class="line" id="532"> 532: </span><span class="php-comment">     * $records[&quot;key_field1&quot;][&quot;key_field2&quot;][&quot;key_fieldN&quot;][&quot;field_name&quot;] = &quot;value&quot;.
-</span><span class="line" id="533"> 533: </span><span class="php-comment">     *
-</span><span class="line" id="534"> 534: </span><span class="php-comment">     * baed on a query.
-</span><span class="line" id="535"> 535: </span><span class="php-comment">     *
-</span><span class="line" id="536"> 536: </span><span class="php-comment">     * @param array &amp;$records
-</span><span class="line" id="537"> 537: </span><span class="php-comment">     * The target array where the data should be loaded.
-</span><span class="line" id="538"> 538: </span><span class="php-comment">     *
-</span><span class="line" id="539"> 539: </span><span class="php-comment">     * @param string $query
-</span><span class="line" id="540"> 540: </span><span class="php-comment">     * The query to be used.
-</span><span class="line" id="541"> 541: </span><span class="php-comment">     *
-</span><span class="line" id="542"> 542: </span><span class="php-comment">     * @return void
-</span><span class="line" id="543"> 543: </span><span class="php-comment">     *
-</span><span class="line" id="544"> 544: </span><span class="php-comment">     * @throws \Exception
-</span><span class="line" id="545"> 545: </span><span class="php-comment">     * It might throw an exception in the case of any errors:
-</span><span class="line" id="546"> 546: </span><span class="php-comment">     *
-</span><span class="line" id="547"> 547: </span><span class="php-comment">     * - if some parameters are missing.
-</span><span class="line" id="548"> 548: </span><span class="php-comment">     * - if dbworker does not extend {@see \SmartFactory\DatabaseWorkers\DBWorker}.
-</span><span class="line" id="549"> 549: </span><span class="php-comment">     * - if some parameters are not of the proper type.
-</span><span class="line" id="550"> 550: </span><span class="php-comment">     * - if the query fails or if some object names are invalid.
-</span><span class="line" id="551"> 551: </span><span class="php-comment">     *
-</span><span class="line" id="552"> 552: </span><span class="php-comment">     * @see  RecordsetManager::loadRecordSet()
-</span><span class="line" id="553"> 553: </span><span class="php-comment">     * @see  RecordsetManager::loadRecordQuery()
-</span><span class="line" id="554"> 554: </span><span class="php-comment">     *
-</span><span class="line" id="555"> 555: </span><span class="php-comment">     * @uses \SmartFactory\DatabaseWorkers\DBWorker
-</span><span class="line" id="556"> 556: </span><span class="php-comment">     *
-</span><span class="line" id="557"> 557: </span><span class="php-comment">     * @author Oleg Schildt
-</span><span class="line" id="558"> 558: </span><span class="php-comment">     */</span>
-<span class="line" id="559"> 559: </span>    <span class="php-keyword1">public</span> <span class="php-keyword1">function</span> loadRecordSetQuery(&amp;<span class="php-var">$records</span>, <span class="php-var">$query</span>)
-<span class="line" id="560"> 560: </span>    {
-<span class="line" id="561"> 561: </span>        <span class="php-var">$this</span>-&gt;validateParameters(<span class="php-quote">&quot;query&quot;</span>);
-<span class="line" id="562"> 562: </span>
-<span class="line" id="563"> 563: </span>        <span class="php-var">$this</span>-&gt;dbworker-&gt;connect();
-<span class="line" id="564"> 564: </span>
-<span class="line" id="565"> 565: </span>        <span class="php-var">$this</span>-&gt;dbworker-&gt;execute_query(<span class="php-var">$query</span>);
-<span class="line" id="566"> 566: </span>
-<span class="line" id="567"> 567: </span>        <span class="php-keyword1">while</span> (<span class="php-var">$this</span>-&gt;dbworker-&gt;fetch_row()) {
-<span class="line" id="568"> 568: </span>            <span class="php-var">$dimensions</span> = [];
-<span class="line" id="569"> 569: </span>            <span class="php-var">$row</span> = [];
-<span class="line" id="570"> 570: </span>
-<span class="line" id="571"> 571: </span>            <span class="php-keyword1">foreach</span> (<span class="php-var">$this</span>-&gt;fields <span class="php-keyword1">as</span> <span class="php-var">$field</span> =&gt; <span class="php-var">$type</span>) {
-<span class="line" id="572"> 572: </span>                <span class="php-var">$val</span> = <span class="php-var">$this</span>-&gt;dbworker-&gt;field_by_name(<span class="php-var">$field</span>, <span class="php-var">$type</span>);
-<span class="line" id="573"> 573: </span>
-<span class="line" id="574"> 574: </span>                <span class="php-var">$row</span>[<span class="php-var">$field</span>] = <span class="php-var">$val</span>;
-<span class="line" id="575"> 575: </span>
-<span class="line" id="576"> 576: </span>                <span class="php-keyword1">if</span> (<span class="php-keyword2">in_array</span>(<span class="php-var">$field</span>, <span class="php-var">$this</span>-&gt;key_fields)) {
-<span class="line" id="577"> 577: </span>                    <span class="php-var">$dimensions</span>[<span class="php-var">$field</span>] = <span class="php-var">$val</span>;
-<span class="line" id="578"> 578: </span>                }
-<span class="line" id="579"> 579: </span>            }
-<span class="line" id="580"> 580: </span>
-<span class="line" id="581"> 581: </span>            <span class="php-keyword1">if</span> (!<span class="php-keyword1">empty</span>(<span class="php-var">$dimensions</span>)) {
-<span class="line" id="582"> 582: </span>                <span class="php-var">$reference</span> = &amp;<span class="php-var">$records</span>;
-<span class="line" id="583"> 583: </span>
-<span class="line" id="584"> 584: </span>                <span class="php-keyword1">foreach</span> (<span class="php-var">$dimensions</span> <span class="php-keyword1">as</span> &amp;<span class="php-var">$dval</span>) {
-<span class="line" id="585"> 585: </span>                    <span class="php-keyword1">if</span> (<span class="php-keyword1">empty</span>(<span class="php-var">$reference</span>[<span class="php-var">$dval</span>])) {
-<span class="line" id="586"> 586: </span>                        <span class="php-var">$reference</span>[<span class="php-var">$dval</span>] = [];
-<span class="line" id="587"> 587: </span>                    }
-<span class="line" id="588"> 588: </span>                    <span class="php-var">$reference</span> = &amp;<span class="php-var">$reference</span>[<span class="php-var">$dval</span>];
-<span class="line" id="589"> 589: </span>                }
-<span class="line" id="590"> 590: </span>
-<span class="line" id="591"> 591: </span>                <span class="php-var">$reference</span> = <span class="php-var">$row</span>;
-<span class="line" id="592"> 592: </span>
-<span class="line" id="593"> 593: </span>                <span class="php-keyword1">unset</span>(<span class="php-var">$reference</span>);
-<span class="line" id="594"> 594: </span>            } <span class="php-keyword1">else</span> {
-<span class="line" id="595"> 595: </span>                <span class="php-var">$records</span>[] = <span class="php-var">$row</span>;
-<span class="line" id="596"> 596: </span>            }
-<span class="line" id="597"> 597: </span>        }
-<span class="line" id="598"> 598: </span>
-<span class="line" id="599"> 599: </span>        <span class="php-var">$this</span>-&gt;dbworker-&gt;free_result();
-<span class="line" id="600"> 600: </span>    } <span class="php-comment">// loadRecordSetQuery</span>
-<span class="line" id="601"> 601: </span>
-<span class="line" id="602"> 602: </span>    <span class="php-comment">/**
-</span><span class="line" id="603"> 603: </span><span class="php-comment">     * Saves a record from an array in the form &quot;field_name&quot; =&gt; &quot;value&quot; into the table.
-</span><span class="line" id="604"> 604: </span><span class="php-comment">     *
-</span><span class="line" id="605"> 605: </span><span class="php-comment">     * @param array &amp;$record
-</span><span class="line" id="606"> 606: </span><span class="php-comment">     * The source array with the data to be saved.
-</span><span class="line" id="607"> 607: </span><span class="php-comment">     *
-</span><span class="line" id="608"> 608: </span><span class="php-comment">     * @param string|array $where_clause
-</span><span class="line" id="609"> 609: </span><span class="php-comment">     * The where clause that should be used to define whether a record should be inserted or updated. If an array of keys is passed,
-</span><span class="line" id="610"> 610: </span><span class="php-comment">     * the where clause is build automatically based on it.
-</span><span class="line" id="611"> 611: </span><span class="php-comment">     *
-</span><span class="line" id="612"> 612: </span><span class="php-comment">     * @param string $identity_field
-</span><span class="line" id="613"> 613: </span><span class="php-comment">     * The name of the identity field if exists. If the identity field is specified
-</span><span class="line" id="614"> 614: </span><span class="php-comment">     * and the record does not exist yet in the table, the source array is extended
-</span><span class="line" id="615"> 615: </span><span class="php-comment">     * with a pair &quot;identity field&quot; =&gt; &quot;identity value&quot; issued by the database by this
-</span><span class="line" id="616"> 616: </span><span class="php-comment">     * insert operation.
-</span><span class="line" id="617"> 617: </span><span class="php-comment">     *
-</span><span class="line" id="618"> 618: </span><span class="php-comment">     * @return void
-</span><span class="line" id="619"> 619: </span><span class="php-comment">     *
-</span><span class="line" id="620"> 620: </span><span class="php-comment">     * @throws \Exception
-</span><span class="line" id="621"> 621: </span><span class="php-comment">     * It might throw an exception in the case of any errors:
-</span><span class="line" id="622"> 622: </span><span class="php-comment">     *
-</span><span class="line" id="623"> 623: </span><span class="php-comment">     * - if some parameters are missing.
-</span><span class="line" id="624"> 624: </span><span class="php-comment">     * - if dbworker does not extend {@see \SmartFactory\DatabaseWorkers\DBWorker}.
-</span><span class="line" id="625"> 625: </span><span class="php-comment">     * - if some parameters are not of the proper type.
-</span><span class="line" id="626"> 626: </span><span class="php-comment">     * - if the query fails or if some object names are invalid.
-</span><span class="line" id="627"> 627: </span><span class="php-comment">     *
-</span><span class="line" id="628"> 628: </span><span class="php-comment">     * @see  RecordsetManager::loadRecord()
-</span><span class="line" id="629"> 629: </span><span class="php-comment">     * @see  RecordsetManager::saveRecordSet()
-</span><span class="line" id="630"> 630: </span><span class="php-comment">     *
-</span><span class="line" id="631"> 631: </span><span class="php-comment">     * @uses DatabaseWorkers\DBWorker
-</span><span class="line" id="632"> 632: </span><span class="php-comment">     *
-</span><span class="line" id="633"> 633: </span><span class="php-comment">     * @author Oleg Schildt
-</span><span class="line" id="634"> 634: </span><span class="php-comment">     */</span>
-<span class="line" id="635"> 635: </span>    <span class="php-keyword1">public</span> <span class="php-keyword1">function</span> saveRecord(&amp;<span class="php-var">$record</span>, <span class="php-var">$where_clause</span>, <span class="php-var">$identity_field</span> = <span class="php-quote">&quot;&quot;</span>)
-<span class="line" id="636"> 636: </span>    {
-<span class="line" id="637"> 637: </span>        <span class="php-var">$this</span>-&gt;validateParameters(<span class="php-quote">&quot;table&quot;</span>);
-<span class="line" id="638"> 638: </span>
-<span class="line" id="639"> 639: </span>        <span class="php-var">$this</span>-&gt;dbworker-&gt;connect();
-<span class="line" id="640"> 640: </span>
-<span class="line" id="641"> 641: </span>        <span class="php-var">$must_insert</span> = <span class="php-keyword1">false</span>;
-<span class="line" id="642"> 642: </span>
-<span class="line" id="643"> 643: </span>        <span class="php-comment">// key_fields not specified - always insert</span>
-<span class="line" id="644"> 644: </span>        <span class="php-comment">// identity firld exists but its value is not specified - always insert</span>
-<span class="line" id="645"> 645: </span>        <span class="php-keyword1">if</span> (<span class="php-keyword1">empty</span>(<span class="php-var">$this</span>-&gt;key_fields) || <span class="php-keyword1">empty</span>(<span class="php-var">$where_clause</span>)) {
-<span class="line" id="646"> 646: </span>            <span class="php-var">$must_insert</span> = <span class="php-keyword1">true</span>;
-<span class="line" id="647"> 647: </span>        } <span class="php-keyword1">else</span> {
-<span class="line" id="648"> 648: </span>            <span class="php-comment">// check existence</span>
-<span class="line" id="649"> 649: </span>
-<span class="line" id="650"> 650: </span>            <span class="php-var">$query</span> = <span class="php-quote">&quot;select\n&quot;</span>;
-<span class="line" id="651"> 651: </span>            <span class="php-var">$query</span> .= <span class="php-quote">&quot;1\n&quot;</span>;
-<span class="line" id="652"> 652: </span>            <span class="php-var">$query</span> .= <span class="php-quote">&quot;from &quot;</span> . <span class="php-var">$this</span>-&gt;table . <span class="php-quote">&quot;\n&quot;</span>;
-<span class="line" id="653"> 653: </span>
-<span class="line" id="654"> 654: </span>            <span class="php-var">$this</span>-&gt;checkWhereClause(<span class="php-var">$where_clause</span>);
-<span class="line" id="655"> 655: </span>
-<span class="line" id="656"> 656: </span>            <span class="php-var">$query</span> .= <span class="php-var">$where_clause</span>;
-<span class="line" id="657"> 657: </span>
-<span class="line" id="658"> 658: </span>            <span class="php-var">$this</span>-&gt;dbworker-&gt;execute_query(<span class="php-var">$query</span>);
-<span class="line" id="659"> 659: </span>
-<span class="line" id="660"> 660: </span>            <span class="php-keyword1">if</span> (!<span class="php-var">$this</span>-&gt;dbworker-&gt;fetch_row()) {
-<span class="line" id="661"> 661: </span>                <span class="php-var">$must_insert</span> = <span class="php-keyword1">true</span>;
-<span class="line" id="662"> 662: </span>            }
-<span class="line" id="663"> 663: </span>
-<span class="line" id="664"> 664: </span>            <span class="php-var">$this</span>-&gt;dbworker-&gt;free_result();
-<span class="line" id="665"> 665: </span>        }
-<span class="line" id="666"> 666: </span>
-<span class="line" id="667"> 667: </span>        <span class="php-comment">// saving</span>
-<span class="line" id="668"> 668: </span>
-<span class="line" id="669"> 669: </span>        <span class="php-var">$update_string</span> = <span class="php-quote">&quot;&quot;</span>;
-<span class="line" id="670"> 670: </span>        <span class="php-var">$insert_fields</span> = <span class="php-quote">&quot;&quot;</span>;
-<span class="line" id="671"> 671: </span>        <span class="php-var">$insert_values</span> = <span class="php-quote">&quot;&quot;</span>;
-<span class="line" id="672"> 672: </span>
-<span class="line" id="673"> 673: </span>        <span class="php-keyword1">foreach</span> (<span class="php-var">$this</span>-&gt;fields <span class="php-keyword1">as</span> <span class="php-var">$field</span> =&gt; <span class="php-var">$type</span>) {
-<span class="line" id="674"> 674: </span>            <span class="php-comment">// if autoincrement</span>
-<span class="line" id="675"> 675: </span>            <span class="php-keyword1">if</span> (<span class="php-var">$must_insert</span> &amp;&amp; <span class="php-var">$field</span> == <span class="php-var">$identity_field</span>) {
-<span class="line" id="676"> 676: </span>                <span class="php-keyword1">continue</span>;
-<span class="line" id="677"> 677: </span>            }
-<span class="line" id="678"> 678: </span>
-<span class="line" id="679"> 679: </span>            <span class="php-comment">// The value for the field is not passed in the record,</span>
-<span class="line" id="680"> 680: </span>            <span class="php-comment">// skip it</span>
-<span class="line" id="681"> 681: </span>            <span class="php-keyword1">if</span> (!<span class="php-keyword2">array_key_exists</span>(<span class="php-var">$field</span>, <span class="php-var">$record</span>)) {
-<span class="line" id="682"> 682: </span>                <span class="php-keyword1">continue</span>;
-<span class="line" id="683"> 683: </span>            }
-<span class="line" id="684"> 684: </span>
-<span class="line" id="685"> 685: </span>            <span class="php-var">$value</span> = <span class="php-var">$this</span>-&gt;dbworker-&gt;prepare_for_query(<span class="php-var">$record</span>[<span class="php-var">$field</span>] ?? <span class="php-quote">&quot;&quot;</span>, <span class="php-var">$this</span>-&gt;fields[<span class="php-var">$field</span>] ?? <span class="php-quote">&quot;&quot;</span>);
-<span class="line" id="686"> 686: </span>
-<span class="line" id="687"> 687: </span>            <span class="php-var">$update_string</span> .= <span class="php-var">$field</span> . <span class="php-quote">&quot; = &quot;</span> . <span class="php-var">$value</span> . <span class="php-quote">&quot;,\n&quot;</span>;
-<span class="line" id="688"> 688: </span>            <span class="php-var">$insert_fields</span> .= <span class="php-var">$field</span> . <span class="php-quote">&quot;, &quot;</span>;
-<span class="line" id="689"> 689: </span>            <span class="php-var">$insert_values</span> .= <span class="php-var">$value</span> . <span class="php-quote">&quot;, &quot;</span>;
-<span class="line" id="690"> 690: </span>        }
-<span class="line" id="691"> 691: </span>
-<span class="line" id="692"> 692: </span>        <span class="php-keyword1">if</span> (<span class="php-var">$must_insert</span>) {
-<span class="line" id="693"> 693: </span>            <span class="php-var">$query</span> = <span class="php-quote">&quot;insert into &quot;</span> . <span class="php-var">$this</span>-&gt;table . <span class="php-quote">&quot; (&quot;</span> . <span class="php-keyword2">trim</span>(<span class="php-var">$insert_fields</span>, <span class="php-quote">&quot;, &quot;</span>) . <span class="php-quote">&quot;)\n&quot;</span>;
-<span class="line" id="694"> 694: </span>            <span class="php-var">$query</span> .= <span class="php-quote">&quot;values (&quot;</span> . <span class="php-keyword2">trim</span>(<span class="php-var">$insert_values</span>, <span class="php-quote">&quot;, &quot;</span>) . <span class="php-quote">&quot;)\n&quot;</span>;
-<span class="line" id="695"> 695: </span>
-<span class="line" id="696"> 696: </span>            <span class="php-var">$this</span>-&gt;dbworker-&gt;execute_query(<span class="php-var">$query</span>);
-<span class="line" id="697"> 697: </span>        } <span class="php-keyword1">elseif</span> (!<span class="php-keyword1">empty</span>(<span class="php-var">$update_string</span>)) {
-<span class="line" id="698"> 698: </span>            <span class="php-var">$query</span> = <span class="php-quote">&quot;update &quot;</span> . <span class="php-var">$this</span>-&gt;table . <span class="php-quote">&quot; set\n&quot;</span>;
-<span class="line" id="699"> 699: </span>            <span class="php-var">$query</span> .= <span class="php-keyword2">trim</span>(<span class="php-var">$update_string</span>, <span class="php-quote">&quot;,\n&quot;</span>) . <span class="php-quote">&quot;\n&quot;</span>;
-<span class="line" id="700"> 700: </span>            <span class="php-var">$query</span> .= <span class="php-var">$where_clause</span>;
-<span class="line" id="701"> 701: </span>
-<span class="line" id="702"> 702: </span>            <span class="php-var">$this</span>-&gt;dbworker-&gt;execute_query(<span class="php-var">$query</span>);
-<span class="line" id="703"> 703: </span>        }
-<span class="line" id="704"> 704: </span>
-<span class="line" id="705"> 705: </span>        <span class="php-keyword1">if</span> (<span class="php-var">$must_insert</span> &amp;&amp; !<span class="php-keyword1">empty</span>(<span class="php-var">$identity_field</span>)) {
-<span class="line" id="706"> 706: </span>            <span class="php-var">$record</span>[<span class="php-var">$identity_field</span>] = <span class="php-var">$this</span>-&gt;dbworker-&gt;insert_id();
-<span class="line" id="707"> 707: </span>        }
-<span class="line" id="708"> 708: </span>    } <span class="php-comment">// saveRecord</span>
-<span class="line" id="709"> 709: </span>
-<span class="line" id="710"> 710: </span>    <span class="php-comment">/**
-</span><span class="line" id="711"> 711: </span><span class="php-comment">     * Saves records from an array in the form
-</span><span class="line" id="712"> 712: </span><span class="php-comment">     * $records[&quot;key_field1&quot;][&quot;key_field2&quot;][&quot;key_fieldN&quot;][&quot;field_name&quot;] = &quot;value&quot; into the table.
-</span><span class="line" id="713"> 713: </span><span class="php-comment">     *
-</span><span class="line" id="714"> 714: </span><span class="php-comment">     * @param array &amp;$records
-</span><span class="line" id="715"> 715: </span><span class="php-comment">     * The source array with the data to be saved.
-</span><span class="line" id="716"> 716: </span><span class="php-comment">     *
-</span><span class="line" id="717"> 717: </span><span class="php-comment">     * @param array $parent_values
-</span><span class="line" id="718"> 718: </span><span class="php-comment">     * If this recordset is a child subset of data to be saved, you can set the values of the foreign keys
-</span><span class="line" id="719"> 719: </span><span class="php-comment">     * in the form &quot;field_name&quot; =&gt; &quot;value&quot;.
-</span><span class="line" id="720"> 720: </span><span class="php-comment">     *
-</span><span class="line" id="721"> 721: </span><span class="php-comment">     * @param string $identity_field
-</span><span class="line" id="722"> 722: </span><span class="php-comment">     * The name of the identity field if exists. If the identity field is specified
-</span><span class="line" id="723"> 723: </span><span class="php-comment">     * and the record does not exist yet in the table, the source array is extended
-</span><span class="line" id="724"> 724: </span><span class="php-comment">     * with a pair &quot;identity field&quot; =&gt; &quot;identity value&quot; issued by the database by this
-</span><span class="line" id="725"> 725: </span><span class="php-comment">     * insert operation.
-</span><span class="line" id="726"> 726: </span><span class="php-comment">     *
-</span><span class="line" id="727"> 727: </span><span class="php-comment">     * @return void
-</span><span class="line" id="728"> 728: </span><span class="php-comment">     *
-</span><span class="line" id="729"> 729: </span><span class="php-comment">     * @throws \Exception
-</span><span class="line" id="730"> 730: </span><span class="php-comment">     * It might throw an exception in the case of any errors:
-</span><span class="line" id="731"> 731: </span><span class="php-comment">     *
-</span><span class="line" id="732"> 732: </span><span class="php-comment">     * - if some parameters are missing.
-</span><span class="line" id="733"> 733: </span><span class="php-comment">     * - if dbworker does not extend {@see \SmartFactory\DatabaseWorkers\DBWorker}.
-</span><span class="line" id="734"> 734: </span><span class="php-comment">     * - if some parameters are not of the proper type.
-</span><span class="line" id="735"> 735: </span><span class="php-comment">     * - if the query fails or if some object names are invalid.
-</span><span class="line" id="736"> 736: </span><span class="php-comment">     *
-</span><span class="line" id="737"> 737: </span><span class="php-comment">     * @see  RecordsetManager::loadRecordSet()
-</span><span class="line" id="738"> 738: </span><span class="php-comment">     * @see  RecordsetManager::saveRecord()
-</span><span class="line" id="739"> 739: </span><span class="php-comment">     *
-</span><span class="line" id="740"> 740: </span><span class="php-comment">     * @uses DatabaseWorkers\DBWorker
-</span><span class="line" id="741"> 741: </span><span class="php-comment">     *
-</span><span class="line" id="742"> 742: </span><span class="php-comment">     * @author Oleg Schildt
-</span><span class="line" id="743"> 743: </span><span class="php-comment">     */</span>
-<span class="line" id="744"> 744: </span>    <span class="php-keyword1">public</span> <span class="php-keyword1">function</span> saveRecordSet(&amp;<span class="php-var">$records</span>, <span class="php-var">$parent_values</span> = [], <span class="php-var">$identity_field</span> = <span class="php-quote">&quot;&quot;</span>)
-<span class="line" id="745"> 745: </span>    {
-<span class="line" id="746"> 746: </span>        <span class="php-var">$this</span>-&gt;validateParameters(<span class="php-quote">&quot;table&quot;</span>);
-<span class="line" id="747"> 747: </span>
-<span class="line" id="748"> 748: </span>        <span class="php-var">$this</span>-&gt;dbworker-&gt;connect();
-<span class="line" id="749"> 749: </span>
-<span class="line" id="750"> 750: </span>        <span class="php-var">$key_fields</span> = <span class="php-var">$this</span>-&gt;key_fields;
-<span class="line" id="751"> 751: </span>        <span class="php-var">$current_key</span> = <span class="php-keyword2">array_shift</span>(<span class="php-var">$key_fields</span>);
-<span class="line" id="752"> 752: </span>
-<span class="line" id="753"> 753: </span>        <span class="php-keyword1">foreach</span> (<span class="php-var">$records</span> <span class="php-keyword1">as</span> <span class="php-var">$key</span> =&gt; <span class="php-var">$value</span>) {
-<span class="line" id="754"> 754: </span>            <span class="php-var">$record</span> = [];
-<span class="line" id="755"> 755: </span>
-<span class="line" id="756"> 756: </span>            <span class="php-keyword1">if</span> (!<span class="php-keyword1">empty</span>(<span class="php-var">$parent_values</span>[<span class="php-var">$current_key</span>])) {
-<span class="line" id="757"> 757: </span>                <span class="php-var">$record</span>[<span class="php-var">$current_key</span>] = <span class="php-var">$parent_values</span>[<span class="php-var">$current_key</span>];
-<span class="line" id="758"> 758: </span>            } <span class="php-keyword1">else</span> {
-<span class="line" id="759"> 759: </span>                <span class="php-var">$record</span>[<span class="php-var">$current_key</span>] = <span class="php-var">$key</span>;
-<span class="line" id="760"> 760: </span>            }
-<span class="line" id="761"> 761: </span>
-<span class="line" id="762"> 762: </span>            <span class="php-var">$this</span>-&gt;processSubarray(<span class="php-var">$value</span>, <span class="php-var">$key_fields</span>, <span class="php-var">$parent_values</span>, <span class="php-var">$record</span>, <span class="php-var">$identity_field</span>);
-<span class="line" id="763"> 763: </span>        }
-<span class="line" id="764"> 764: </span>    } <span class="php-comment">// saveRecordSet</span>
-<span class="line" id="765"> 765: </span>
-<span class="line" id="766"> 766: </span>    <span class="php-comment">/**
-</span><span class="line" id="767"> 767: </span><span class="php-comment">     * Counts records based on the where clause.
-</span><span class="line" id="768"> 768: </span><span class="php-comment">     *
-</span><span class="line" id="769"> 769: </span><span class="php-comment">     * @param string|array $where_clause
-</span><span class="line" id="770"> 770: </span><span class="php-comment">     * The where clause that should restrict the result. If an array of keys is passed,
-</span><span class="line" id="771"> 771: </span><span class="php-comment">     * the where clause is build automatically based on it.
-</span><span class="line" id="772"> 772: </span><span class="php-comment">     *
-</span><span class="line" id="773"> 773: </span><span class="php-comment">     * @return int
-</span><span class="line" id="774"> 774: </span><span class="php-comment">     * Returns the number of records.
-</span><span class="line" id="775"> 775: </span><span class="php-comment">     *
-</span><span class="line" id="776"> 776: </span><span class="php-comment">     * @see  IRecordsetManager::countRecordsQuery()
-</span><span class="line" id="777"> 777: </span><span class="php-comment">     *
-</span><span class="line" id="778"> 778: </span><span class="php-comment">     * @uses \SmartFactory\DatabaseWorkers\DBWorker
-</span><span class="line" id="779"> 779: </span><span class="php-comment">     *
-</span><span class="line" id="780"> 780: </span><span class="php-comment">     * @author Oleg Schildt
-</span><span class="line" id="781"> 781: </span><span class="php-comment">     */</span>
-<span class="line" id="782"> 782: </span>    <span class="php-keyword1">public</span> <span class="php-keyword1">function</span> countRecords(<span class="php-var">$where_clause</span>)
-<span class="line" id="783"> 783: </span>    {
-<span class="line" id="784"> 784: </span>        <span class="php-var">$this</span>-&gt;validateParameters(<span class="php-quote">&quot;table&quot;</span>);
-<span class="line" id="785"> 785: </span>
-<span class="line" id="786"> 786: </span>        <span class="php-var">$this</span>-&gt;checkWhereClause(<span class="php-var">$where_clause</span>);
-<span class="line" id="787"> 787: </span>
-<span class="line" id="788"> 788: </span>        <span class="php-var">$query</span> = <span class="php-quote">&quot;select\n&quot;</span>;
-<span class="line" id="789"> 789: </span>
-<span class="line" id="790"> 790: </span>        <span class="php-var">$query</span> .= <span class="php-quote">&quot;count(*)\n&quot;</span>;
-<span class="line" id="791"> 791: </span>
-<span class="line" id="792"> 792: </span>        <span class="php-var">$query</span> .= <span class="php-quote">&quot;from &quot;</span> . <span class="php-var">$this</span>-&gt;table . <span class="php-quote">&quot;\n&quot;</span>;
-<span class="line" id="793"> 793: </span>
-<span class="line" id="794"> 794: </span>        <span class="php-keyword1">if</span> (!<span class="php-keyword1">empty</span>(<span class="php-var">$where_clause</span>)) {
-<span class="line" id="795"> 795: </span>            <span class="php-var">$query</span> .= <span class="php-var">$where_clause</span> . <span class="php-quote">&quot;\n&quot;</span>;
-<span class="line" id="796"> 796: </span>        }
-<span class="line" id="797"> 797: </span>
-<span class="line" id="798"> 798: </span>        <span class="php-keyword1">return</span> <span class="php-var">$this</span>-&gt;countRecordsQuery(<span class="php-var">$query</span>);
-<span class="line" id="799"> 799: </span>    } <span class="php-comment">// countRecords</span>
-<span class="line" id="800"> 800: </span>
-<span class="line" id="801"> 801: </span>    <span class="php-comment">/**
-</span><span class="line" id="802"> 802: </span><span class="php-comment">     * Counts records based on the query.
-</span><span class="line" id="803"> 803: </span><span class="php-comment">     *
-</span><span class="line" id="804"> 804: </span><span class="php-comment">     * @param string $query
-</span><span class="line" id="805"> 805: </span><span class="php-comment">     * The query to be used.
-</span><span class="line" id="806"> 806: </span><span class="php-comment">     *
-</span><span class="line" id="807"> 807: </span><span class="php-comment">     * @return int
-</span><span class="line" id="808"> 808: </span><span class="php-comment">     * Returns the number of records.
-</span><span class="line" id="809"> 809: </span><span class="php-comment">     *
-</span><span class="line" id="810"> 810: </span><span class="php-comment">     * @see  IRecordsetManager::countRecords()
-</span><span class="line" id="811"> 811: </span><span class="php-comment">     *
-</span><span class="line" id="812"> 812: </span><span class="php-comment">     * @uses \SmartFactory\DatabaseWorkers\DBWorker
-</span><span class="line" id="813"> 813: </span><span class="php-comment">     *
-</span><span class="line" id="814"> 814: </span><span class="php-comment">     * @author Oleg Schildt
-</span><span class="line" id="815"> 815: </span><span class="php-comment">     */</span>
-<span class="line" id="816"> 816: </span>    <span class="php-keyword1">public</span> <span class="php-keyword1">function</span> countRecordsQuery(<span class="php-var">$query</span>)
-<span class="line" id="817"> 817: </span>    {
-<span class="line" id="818"> 818: </span>        <span class="php-var">$this</span>-&gt;validateParameters(<span class="php-quote">&quot;query&quot;</span>);
-<span class="line" id="819"> 819: </span>
-<span class="line" id="820"> 820: </span>        <span class="php-var">$this</span>-&gt;dbworker-&gt;connect();
-<span class="line" id="821"> 821: </span>
-<span class="line" id="822"> 822: </span>        <span class="php-var">$cnt</span> = <span class="php-num">0</span>;
-<span class="line" id="823"> 823: </span>
-<span class="line" id="824"> 824: </span>        <span class="php-var">$this</span>-&gt;dbworker-&gt;execute_query(<span class="php-var">$query</span>);
-<span class="line" id="825"> 825: </span>
-<span class="line" id="826"> 826: </span>        <span class="php-keyword1">if</span> (<span class="php-var">$this</span>-&gt;dbworker-&gt;fetch_row()) {
-<span class="line" id="827"> 827: </span>            <span class="php-var">$cnt</span> = <span class="php-var">$this</span>-&gt;dbworker-&gt;field_by_num(<span class="php-num">0</span>);
-<span class="line" id="828"> 828: </span>        }
-<span class="line" id="829"> 829: </span>
-<span class="line" id="830"> 830: </span>        <span class="php-var">$this</span>-&gt;dbworker-&gt;free_result();
-<span class="line" id="831"> 831: </span>
-<span class="line" id="832"> 832: </span>        <span class="php-keyword1">return</span> <span class="php-var">$cnt</span>;
-<span class="line" id="833"> 833: </span>    } <span class="php-comment">// countRecordsQuery</span>
-<span class="line" id="834"> 834: </span>
-<span class="line" id="835"> 835: </span>    <span class="php-comment">/**
-</span><span class="line" id="836"> 836: </span><span class="php-comment">     * Starts the transation.
-</span><span class="line" id="837"> 837: </span><span class="php-comment">     *
-</span><span class="line" id="838"> 838: </span><span class="php-comment">     * @return void
-</span><span class="line" id="839"> 839: </span><span class="php-comment">     *
-</span><span class="line" id="840"> 840: </span><span class="php-comment">     * @throws DBWorkerException
-</span><span class="line" id="841"> 841: </span><span class="php-comment">     * It might throw an exception in the case of any errors.
-</span><span class="line" id="842"> 842: </span><span class="php-comment">     *
-</span><span class="line" id="843"> 843: </span><span class="php-comment">     * @see RecordsetManager::commit_transaction()
-</span><span class="line" id="844"> 844: </span><span class="php-comment">     * @see RecordsetManager::rollback_transaction()
-</span><span class="line" id="845"> 845: </span><span class="php-comment">     *
-</span><span class="line" id="846"> 846: </span><span class="php-comment">     * @author Oleg Schildt
-</span><span class="line" id="847"> 847: </span><span class="php-comment">     */</span>
-<span class="line" id="848"> 848: </span>    <span class="php-keyword1">public</span> <span class="php-keyword1">function</span> start_transaction()
-<span class="line" id="849"> 849: </span>    {
-<span class="line" id="850"> 850: </span>        <span class="php-var">$this</span>-&gt;dbworker-&gt;connect();
-<span class="line" id="851"> 851: </span>
-<span class="line" id="852"> 852: </span>        <span class="php-var">$this</span>-&gt;dbworker-&gt;start_transaction();
-<span class="line" id="853"> 853: </span>    }
-<span class="line" id="854"> 854: </span>
-<span class="line" id="855"> 855: </span>    <span class="php-comment">/**
-</span><span class="line" id="856"> 856: </span><span class="php-comment">     * Commits the transation.
-</span><span class="line" id="857"> 857: </span><span class="php-comment">     *
-</span><span class="line" id="858"> 858: </span><span class="php-comment">     * @return void
-</span><span class="line" id="859"> 859: </span><span class="php-comment">     *
-</span><span class="line" id="860"> 860: </span><span class="php-comment">     * @throws DBWorkerException
-</span><span class="line" id="861"> 861: </span><span class="php-comment">     * It might throw an exception in the case of any errors.
-</span><span class="line" id="862"> 862: </span><span class="php-comment">     *
-</span><span class="line" id="863"> 863: </span><span class="php-comment">     * @see RecordsetManager::start_transaction()
-</span><span class="line" id="864"> 864: </span><span class="php-comment">     * @see RecordsetManager::rollback_transaction()
-</span><span class="line" id="865"> 865: </span><span class="php-comment">     *
-</span><span class="line" id="866"> 866: </span><span class="php-comment">     * @author Oleg Schildt
-</span><span class="line" id="867"> 867: </span><span class="php-comment">     */</span>
-<span class="line" id="868"> 868: </span>    <span class="php-keyword1">public</span> <span class="php-keyword1">function</span> commit_transaction()
-<span class="line" id="869"> 869: </span>    {
-<span class="line" id="870"> 870: </span>        <span class="php-var">$this</span>-&gt;dbworker-&gt;connect();
-<span class="line" id="871"> 871: </span>
-<span class="line" id="872"> 872: </span>        <span class="php-var">$this</span>-&gt;dbworker-&gt;commit_transaction();
-<span class="line" id="873"> 873: </span>    }
-<span class="line" id="874"> 874: </span>
-<span class="line" id="875"> 875: </span>    <span class="php-comment">/**
-</span><span class="line" id="876"> 876: </span><span class="php-comment">     * Rolls back the transation.
-</span><span class="line" id="877"> 877: </span><span class="php-comment">     *
-</span><span class="line" id="878"> 878: </span><span class="php-comment">     * @return void
-</span><span class="line" id="879"> 879: </span><span class="php-comment">     *
-</span><span class="line" id="880"> 880: </span><span class="php-comment">     * @throws DBWorkerException
-</span><span class="line" id="881"> 881: </span><span class="php-comment">     * It might throw an exception in the case of any errors.
-</span><span class="line" id="882"> 882: </span><span class="php-comment">     *
-</span><span class="line" id="883"> 883: </span><span class="php-comment">     * @see RecordsetManager::start_transaction()
-</span><span class="line" id="884"> 884: </span><span class="php-comment">     * @see RecordsetManager::commit_transaction()
-</span><span class="line" id="885"> 885: </span><span class="php-comment">     *
-</span><span class="line" id="886"> 886: </span><span class="php-comment">     * @author Oleg Schildt
-</span><span class="line" id="887"> 887: </span><span class="php-comment">     */</span>
-<span class="line" id="888"> 888: </span>    <span class="php-keyword1">public</span> <span class="php-keyword1">function</span> rollback_transaction()
-<span class="line" id="889"> 889: </span>    {
-<span class="line" id="890"> 890: </span>        <span class="php-var">$this</span>-&gt;dbworker-&gt;connect();
-<span class="line" id="891"> 891: </span>
-<span class="line" id="892"> 892: </span>        <span class="php-var">$this</span>-&gt;dbworker-&gt;rollback_transaction();
-<span class="line" id="893"> 893: </span>    }
-<span class="line" id="894"> 894: </span>
-<span class="line" id="895"> 895: </span>    <span class="php-comment">/**
-</span><span class="line" id="896"> 896: </span><span class="php-comment">     * Escapes the string so that it can be used in the query without causing an error.
-</span><span class="line" id="897"> 897: </span><span class="php-comment">     *
-</span><span class="line" id="898"> 898: </span><span class="php-comment">     * @param string $str
-</span><span class="line" id="899"> 899: </span><span class="php-comment">     * The string to be escaped.
-</span><span class="line" id="900"> 900: </span><span class="php-comment">     *
-</span><span class="line" id="901"> 901: </span><span class="php-comment">     * @return string
-</span><span class="line" id="902"> 902: </span><span class="php-comment">     * Returns the escaped string.
-</span><span class="line" id="903"> 903: </span><span class="php-comment">     *
-</span><span class="line" id="904"> 904: </span><span class="php-comment">     * @see RecordsetManager::format_date()
-</span><span class="line" id="905"> 905: </span><span class="php-comment">     * @see RecordsetManager::format_datetime()
-</span><span class="line" id="906"> 906: </span><span class="php-comment">     * @see RecordsetManager::quotes_or_null()
-</span><span class="line" id="907"> 907: </span><span class="php-comment">     * @see RecordsetManager::number_or_null()
-</span><span class="line" id="908"> 908: </span><span class="php-comment">     *
-</span><span class="line" id="909"> 909: </span><span class="php-comment">     * @author Oleg Schildt
-</span><span class="line" id="910"> 910: </span><span class="php-comment">     */</span>
-<span class="line" id="911"> 911: </span>    <span class="php-keyword1">public</span> <span class="php-keyword1">function</span> escape(<span class="php-var">$str</span>)
-<span class="line" id="912"> 912: </span>    {
-<span class="line" id="913"> 913: </span>        <span class="php-keyword1">return</span> <span class="php-var">$this</span>-&gt;dbworker-&gt;escape(<span class="php-var">$str</span>);
-<span class="line" id="914"> 914: </span>    }
-<span class="line" id="915"> 915: </span>
-<span class="line" id="916"> 916: </span>    <span class="php-comment">/**
-</span><span class="line" id="917"> 917: </span><span class="php-comment">     * Escapes the string so that it can be used in the query without causing an error or returns the sstring NULL if the string is empty.
-</span><span class="line" id="918"> 918: </span><span class="php-comment">     *
-</span><span class="line" id="919"> 919: </span><span class="php-comment">     * @param string $str
-</span><span class="line" id="920"> 920: </span><span class="php-comment">     * The string to be escaped.
-</span><span class="line" id="921"> 921: </span><span class="php-comment">     *
-</span><span class="line" id="922"> 922: </span><span class="php-comment">     * @return string
-</span><span class="line" id="923"> 923: </span><span class="php-comment">     * Returns the escaped string.
-</span><span class="line" id="924"> 924: </span><span class="php-comment">     *
-</span><span class="line" id="925"> 925: </span><span class="php-comment">     * @see RecordsetManager::escape()
-</span><span class="line" id="926"> 926: </span><span class="php-comment">     * @see RecordsetManager::format_date()
-</span><span class="line" id="927"> 927: </span><span class="php-comment">     * @see RecordsetManager::format_datetime()
-</span><span class="line" id="928"> 928: </span><span class="php-comment">     * @see RecordsetManager::number_or_null()
-</span><span class="line" id="929"> 929: </span><span class="php-comment">     *
-</span><span class="line" id="930"> 930: </span><span class="php-comment">     * @author Oleg Schildt
-</span><span class="line" id="931"> 931: </span><span class="php-comment">     */</span>
-<span class="line" id="932"> 932: </span>    <span class="php-keyword1">function</span> quotes_or_null(<span class="php-var">$str</span>)
-<span class="line" id="933"> 933: </span>    {
-<span class="line" id="934"> 934: </span>        <span class="php-keyword1">return</span> <span class="php-var">$this</span>-&gt;dbworker-&gt;quotes_or_null(<span class="php-var">$str</span>);
-<span class="line" id="935"> 935: </span>    }
-<span class="line" id="936"> 936: </span>
-<span class="line" id="937"> 937: </span>    <span class="php-comment">/**
-</span><span class="line" id="938"> 938: </span><span class="php-comment">     * Checks that the value is a number and returns it, or returns the string NULL if the value is empty.
-</span><span class="line" id="939"> 939: </span><span class="php-comment">     *
-</span><span class="line" id="940"> 940: </span><span class="php-comment">     * @param string $str
-</span><span class="line" id="941"> 941: </span><span class="php-comment">     * The string to be escaped.
-</span><span class="line" id="942"> 942: </span><span class="php-comment">     *
-</span><span class="line" id="943"> 943: </span><span class="php-comment">     * @return string
-</span><span class="line" id="944"> 944: </span><span class="php-comment">     * Returns the escaped string.
-</span><span class="line" id="945"> 945: </span><span class="php-comment">     *
-</span><span class="line" id="946"> 946: </span><span class="php-comment">     * @throws DBWorkerException
-</span><span class="line" id="947"> 947: </span><span class="php-comment">     * It might throw an exception in the case of any errors.
-</span><span class="line" id="948"> 948: </span><span class="php-comment">     *
-</span><span class="line" id="949"> 949: </span><span class="php-comment">     * @see RecordsetManager::escape()
-</span><span class="line" id="950"> 950: </span><span class="php-comment">     * @see RecordsetManager::format_date()
-</span><span class="line" id="951"> 951: </span><span class="php-comment">     * @see RecordsetManager::format_datetime()
-</span><span class="line" id="952"> 952: </span><span class="php-comment">     * @see RecordsetManager::quotes_or_null()
-</span><span class="line" id="953"> 953: </span><span class="php-comment">     *
-</span><span class="line" id="954"> 954: </span><span class="php-comment">     * @author Oleg Schildt
-</span><span class="line" id="955"> 955: </span><span class="php-comment">     */</span>
-<span class="line" id="956"> 956: </span>    <span class="php-keyword1">function</span> number_or_null(<span class="php-var">$str</span>)
-<span class="line" id="957"> 957: </span>    {
-<span class="line" id="958"> 958: </span>        <span class="php-keyword1">return</span> <span class="php-var">$this</span>-&gt;dbworker-&gt;number_or_null(<span class="php-var">$str</span>);
-<span class="line" id="959"> 959: </span>    }
-<span class="line" id="960"> 960: </span>
-<span class="line" id="961"> 961: </span>    <span class="php-comment">/**
-</span><span class="line" id="962"> 962: </span><span class="php-comment">     * Formats the date to a string compatible for the corresponding database.
-</span><span class="line" id="963"> 963: </span><span class="php-comment">     *
-</span><span class="line" id="964"> 964: </span><span class="php-comment">     * @param int $date
-</span><span class="line" id="965"> 965: </span><span class="php-comment">     * The date value as timestamp.
-</span><span class="line" id="966"> 966: </span><span class="php-comment">     *
-</span><span class="line" id="967"> 967: </span><span class="php-comment">     * @return string
-</span><span class="line" id="968"> 968: </span><span class="php-comment">     * Returns the string representation of the date compatible for the corresponding database.
-</span><span class="line" id="969"> 969: </span><span class="php-comment">     *
-</span><span class="line" id="970"> 970: </span><span class="php-comment">     * @see RecordsetManager::escape()
-</span><span class="line" id="971"> 971: </span><span class="php-comment">     * @see RecordsetManager::format_datetime()
-</span><span class="line" id="972"> 972: </span><span class="php-comment">     * @see RecordsetManager::quotes_or_null()
-</span><span class="line" id="973"> 973: </span><span class="php-comment">     * @see RecordsetManager::number_or_null()
-</span><span class="line" id="974"> 974: </span><span class="php-comment">     *
-</span><span class="line" id="975"> 975: </span><span class="php-comment">     * @author Oleg Schildt
-</span><span class="line" id="976"> 976: </span><span class="php-comment">     */</span>
-<span class="line" id="977"> 977: </span>    <span class="php-keyword1">public</span> <span class="php-keyword1">function</span> format_date(<span class="php-var">$date</span>)
-<span class="line" id="978"> 978: </span>    {
-<span class="line" id="979"> 979: </span>        <span class="php-keyword1">return</span> <span class="php-var">$this</span>-&gt;dbworker-&gt;format_date(<span class="php-var">$date</span>);
-<span class="line" id="980"> 980: </span>    }
-<span class="line" id="981"> 981: </span>
-<span class="line" id="982"> 982: </span>    <span class="php-comment">/**
-</span><span class="line" id="983"> 983: </span><span class="php-comment">     * Formats the date/time to a string compatible for the corresponding database.
-</span><span class="line" id="984"> 984: </span><span class="php-comment">     *
-</span><span class="line" id="985"> 985: </span><span class="php-comment">     * @param int $datetime
-</span><span class="line" id="986"> 986: </span><span class="php-comment">     * The date/time value as timestamp.
-</span><span class="line" id="987"> 987: </span><span class="php-comment">     *
-</span><span class="line" id="988"> 988: </span><span class="php-comment">     * @return string
-</span><span class="line" id="989"> 989: </span><span class="php-comment">     * Returns the string representation of the date/time compatible for the corresponding database.
-</span><span class="line" id="990"> 990: </span><span class="php-comment">     *
-</span><span class="line" id="991"> 991: </span><span class="php-comment">     * @see RecordsetManager::escape()
-</span><span class="line" id="992"> 992: </span><span class="php-comment">     * @see RecordsetManager::format_date()
-</span><span class="line" id="993"> 993: </span><span class="php-comment">     * @see RecordsetManager::quotes_or_null()
-</span><span class="line" id="994"> 994: </span><span class="php-comment">     * @see RecordsetManager::number_or_null()
-</span><span class="line" id="995"> 995: </span><span class="php-comment">     *
-</span><span class="line" id="996"> 996: </span><span class="php-comment">     * @author Oleg Schildt
-</span><span class="line" id="997"> 997: </span><span class="php-comment">     */</span>
-<span class="line" id="998"> 998: </span>    <span class="php-keyword1">public</span> <span class="php-keyword1">function</span> format_datetime(<span class="php-var">$datetime</span>)
-<span class="line" id="999"> 999: </span>    {
-<span class="line" id="1000">1000: </span>        <span class="php-keyword1">return</span> <span class="php-var">$this</span>-&gt;dbworker-&gt;format_datetime(<span class="php-var">$datetime</span>);
-<span class="line" id="1001">1001: </span>    }
-<span class="line" id="1002">1002: </span>} <span class="php-comment">// RecordsetManager</span>
->>>>>>> 00dbb5be
 </code>
 </pre>
 </div>
                     
                     <div id="footer">
-<<<<<<< HEAD
-                        Generated on 2024-11-19 13:42 with <a href="https://github.com/oschildt/PhpDoxy" target="_blank">PhpDoxy</a>
-=======
-                        Generated on 2024-01-09 10:14 with <a href="https://github.com/oschildt/PhpDoxy" target="_blank">PhpDoxy</a>
->>>>>>> 00dbb5be
+                        Generated on 2024-11-19 13:45 with <a href="https://github.com/oschildt/PhpDoxy" target="_blank">PhpDoxy</a>
                     </div>                    
                 </div>
             </div>
