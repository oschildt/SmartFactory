--- conflicted
+++ resolved
@@ -2347,11 +2347,7 @@
   </div>
                     
                     <div id="footer">
-<<<<<<< HEAD
-                        Generated on 2024-11-19 13:42 with <a href="https://github.com/oschildt/PhpDoxy" target="_blank">PhpDoxy</a>
-=======
-                        Generated on 2024-01-09 10:14 with <a href="https://github.com/oschildt/PhpDoxy" target="_blank">PhpDoxy</a>
->>>>>>> 00dbb5be
+                        Generated on 2024-11-19 13:45 with <a href="https://github.com/oschildt/PhpDoxy" target="_blank">PhpDoxy</a>
                     </div>                    
                 </div>
             </div>
